#!/usr/bin/env bash
# Licensed to the Apache Software Foundation (ASF) under one
# or more contributor license agreements.  See the NOTICE file
# distributed with this work for additional information
# regarding copyright ownership.  The ASF licenses this file
# to you under the Apache License, Version 2.0 (the
# "License"); you may not use this file except in compliance
# with the License.  You may obtain a copy of the License at
#
#   http://www.apache.org/licenses/LICENSE-2.0
#
# Unless required by applicable law or agreed to in writing,
# software distributed under the License is distributed on an
# "AS IS" BASIS, WITHOUT WARRANTIES OR CONDITIONS OF ANY
# KIND, either express or implied.  See the License for the
# specific language governing permissions and limitations
# under the License.

# This script is meant for developers of DataFusion -- it is runnable
# from the standard DataFusion development environment and uses cargo,
# etc and orchestrates gathering data and run the benchmark binary in
# different configurations.


# Exit on error
set -e

# https://stackoverflow.com/questions/59895/how-do-i-get-the-directory-where-a-bash-script-is-located-from-within-the-script
SCRIPT_DIR=$( cd -- "$( dirname -- "${BASH_SOURCE[0]}" )" &> /dev/null && pwd )

# Execute command and also print it, for debugging purposes
debug_run() {
    set -x
    "$@"
    set +x
}

# Set Defaults
COMMAND=
BENCHMARK=all
DATAFUSION_DIR=${DATAFUSION_DIR:-$SCRIPT_DIR/..}
DATA_DIR=${DATA_DIR:-$SCRIPT_DIR/data}
CARGO_COMMAND=${CARGO_COMMAND:-"cargo run --release"}
PREFER_HASH_JOIN=${PREFER_HASH_JOIN:-true}
VIRTUAL_ENV=${VIRTUAL_ENV:-$SCRIPT_DIR/venv}

usage() {
    echo "
Orchestrates running benchmarks against DataFusion checkouts

Usage:
$0 data [benchmark]
$0 run [benchmark] [query]
$0 compare <branch1> <branch2>
$0 compare_detail <branch1> <branch2>
$0 venv

━━━━━━━━━━━━━━━━━━━━━━━━━━━━━━━━━━━━━━━━━━━━━━━━━━━━━━━━
Examples:
━━━━━━━━━━━━━━━━━━━━━━━━━━━━━━━━━━━━━━━━━━━━━━━━━━━━━━━━
# Create the datasets for all benchmarks in $DATA_DIR
./bench.sh data

# Run the 'tpch' benchmark on the datafusion checkout in /source/datafusion
DATAFUSION_DIR=/source/datafusion ./bench.sh run tpch

━━━━━━━━━━━━━━━━━━━━━━━━━━━━━━━━━━━━━━━━━━━━━━━━━━━━━━━━
Commands
━━━━━━━━━━━━━━━━━━━━━━━━━━━━━━━━━━━━━━━━━━━━━━━━━━━━━━━━
data:            Generates or downloads data needed for benchmarking
run:             Runs the named benchmark
compare:         Compares fastest results from benchmark runs
compare_detail:  Compares minimum, average (±stddev), and maximum results from benchmark runs
venv:            Creates new venv (unless already exists) and installs compare's requirements into it

━━━━━━━━━━━━━━━━━━━━━━━━━━━━━━━━━━━━━━━━━━━━━━━━━━━━━━━━
Benchmarks
━━━━━━━━━━━━━━━━━━━━━━━━━━━━━━━━━━━━━━━━━━━━━━━━━━━━━━━━
# Run all of the following benchmarks
all(default): Data/Run/Compare for all benchmarks

# TPC-H Benchmarks
tpch:                   TPCH inspired benchmark on Scale Factor (SF) 1 (~1GB), single parquet file per table, hash join
tpch_csv:               TPCH inspired benchmark on Scale Factor (SF) 1 (~1GB), single csv file per table, hash join
tpch_mem:               TPCH inspired benchmark on Scale Factor (SF) 1 (~1GB), query from memory
tpch10:                 TPCH inspired benchmark on Scale Factor (SF) 10 (~10GB), single parquet file per table, hash join
tpch_csv10:             TPCH inspired benchmark on Scale Factor (SF) 10 (~10GB), single csv file per table, hash join
tpch_mem10:             TPCH inspired benchmark on Scale Factor (SF) 10 (~10GB), query from memory

# Extended TPC-H Benchmarks
sort_tpch:              Benchmark of sorting speed for end-to-end sort queries on TPC-H dataset (SF=1)
sort_tpch10:            Benchmark of sorting speed for end-to-end sort queries on TPC-H dataset (SF=10)
topk_tpch:              Benchmark of top-k (sorting with limit) queries on TPC-H dataset (SF=1)
external_aggr:          External aggregation benchmark on TPC-H dataset (SF=1)

# ClickBench Benchmarks
clickbench_1:           ClickBench queries against a single parquet file
clickbench_partitioned: ClickBench queries against partitioned (100 files) parquet
clickbench_pushdown:    ClickBench queries against partitioned (100 files) parquet w/ filter_pushdown enabled
clickbench_extended:    ClickBench \"inspired\" queries against a single parquet (DataFusion specific)

# H2O.ai Benchmarks (Group By, Join, Window)
h2o_small:                      h2oai benchmark with small dataset (1e7 rows) for groupby,  default file format is csv
h2o_medium:                     h2oai benchmark with medium dataset (1e8 rows) for groupby, default file format is csv
h2o_big:                        h2oai benchmark with large dataset (1e9 rows) for groupby,  default file format is csv
h2o_small_join:                 h2oai benchmark with small dataset (1e7 rows) for join,  default file format is csv
h2o_medium_join:                h2oai benchmark with medium dataset (1e8 rows) for join, default file format is csv
h2o_big_join:                   h2oai benchmark with large dataset (1e9 rows) for join,  default file format is csv
h2o_small_window:               Extended h2oai benchmark with small dataset (1e7 rows) for window,  default file format is csv
h2o_medium_window:              Extended h2oai benchmark with medium dataset (1e8 rows) for window, default file format is csv
h2o_big_window:                 Extended h2oai benchmark with large dataset (1e9 rows) for window,  default file format is csv
h2o_small_parquet:              h2oai benchmark with small dataset (1e7 rows) for groupby,  file format is parquet
h2o_medium_parquet:             h2oai benchmark with medium dataset (1e8 rows) for groupby, file format is parquet
h2o_big_parquet:                h2oai benchmark with large dataset (1e9 rows) for groupby,  file format is parquet
h2o_small_join_parquet:         h2oai benchmark with small dataset (1e7 rows) for join,  file format is parquet
h2o_medium_join_parquet:        h2oai benchmark with medium dataset (1e8 rows) for join, file format is parquet
h2o_big_join_parquet:           h2oai benchmark with large dataset (1e9 rows) for join,  file format is parquet
h2o_small_window_parquet:       Extended h2oai benchmark with small dataset (1e7 rows) for window,  file format is parquet
h2o_medium_window_parquet:      Extended h2oai benchmark with medium dataset (1e8 rows) for window, file format is parquet
h2o_big_window_parquet:         Extended h2oai benchmark with large dataset (1e9 rows) for window,  file format is parquet

# Join Order Benchmark (IMDB)
imdb:                   Join Order Benchmark (JOB) using the IMDB dataset converted to parquet

# Micro-Benchmarks (specific operators and features)
cancellation:           How long cancelling a query takes
nlj:                    Benchmark for simple nested loop joins, testing various join scenarios
<<<<<<< HEAD
hj:                     Benchmark for simple hash joins, testing various join scenarios
=======
compile_profile:        Compile and execute TPC-H across selected Cargo profiles, reporting timing and binary size
>>>>>>> 1607561a

━━━━━━━━━━━━━━━━━━━━━━━━━━━━━━━━━━━━━━━━━━━━━━━━━━━━━━━━
Supported Configuration (Environment Variables)
━━━━━━━━━━━━━━━━━━━━━━━━━━━━━━━━━━━━━━━━━━━━━━━━━━━━━━━━
DATA_DIR            directory to store datasets
CARGO_COMMAND       command that runs the benchmark binary
DATAFUSION_DIR      directory to use (default $DATAFUSION_DIR)
RESULTS_NAME        folder where the benchmark files are stored
PREFER_HASH_JOIN    Prefer hash join algorithm (default true)
VENV_PATH           Python venv to use for compare and venv commands (default ./venv, override by <your-venv>/bin/activate)
DATAFUSION_*        Set the given datafusion configuration
"
    exit 1
}

# https://stackoverflow.com/questions/192249/how-do-i-parse-command-line-arguments-in-bash
POSITIONAL_ARGS=()

while [[ $# -gt 0 ]]; do
    case $1 in
        # -e|--extension)
        #   EXTENSION="$2"
        #   shift # past argument
        #   shift # past value
        #   ;;
        -h|--help)
            shift # past argument
            usage
            ;;
        -*)
            echo "Unknown option $1"
            exit 1
            ;;
        *)
            POSITIONAL_ARGS+=("$1") # save positional arg
            shift # past argument
            ;;
    esac
done

set -- "${POSITIONAL_ARGS[@]}" # restore positional parameters
COMMAND=${1:-"${COMMAND}"}
ARG2=$2
ARG3=$3

# Do what is requested
main() {
    # Command Dispatch
    case "$COMMAND" in
        data)
            BENCHMARK=${ARG2:-"${BENCHMARK}"}
            echo "***************************"
            echo "DataFusion Benchmark Runner and Data Generator"
            echo "COMMAND: ${COMMAND}"
            echo "BENCHMARK: ${BENCHMARK}"
            echo "DATA_DIR: ${DATA_DIR}"
            echo "CARGO_COMMAND: ${CARGO_COMMAND}"
            echo "PREFER_HASH_JOIN: ${PREFER_HASH_JOIN}"
            echo "***************************"
            case "$BENCHMARK" in
                all)
                    data_tpch "1"
                    data_tpch "10"
                    data_h2o "SMALL"
                    data_h2o "MEDIUM"
                    data_h2o "BIG"
                    data_h2o_join "SMALL"
                    data_h2o_join "MEDIUM"
                    data_h2o_join "BIG"
                    data_clickbench_1
                    data_clickbench_partitioned
                    data_imdb
                    # nlj uses range() function, no data generation needed
                    ;;
                tpch)
                    data_tpch "1"
                    ;;
                tpch_mem)
                    # same data as for tpch
                    data_tpch "1"
                    ;;
                tpch10)
                    data_tpch "10"
                    ;;
                tpch_mem10)
                    # same data as for tpch10
                    data_tpch "10"
                    ;;
                clickbench_1)
                    data_clickbench_1
                    ;;
                clickbench_partitioned)
                    data_clickbench_partitioned
                    ;;
                clickbench_pushdown)
                    data_clickbench_partitioned # same data as clickbench_partitioned
                    ;;
                clickbench_extended)
                    data_clickbench_1
                    ;;
                imdb)
                    data_imdb
                    ;;
                h2o_small)
                    data_h2o "SMALL" "CSV"
                    ;;
                h2o_medium)
                    data_h2o "MEDIUM" "CSV"
                    ;;
                h2o_big)
                    data_h2o "BIG" "CSV"
                    ;;
                h2o_small_join)
                    data_h2o_join "SMALL" "CSV"
                    ;;
                h2o_medium_join)
                    data_h2o_join "MEDIUM" "CSV"
                    ;;
                h2o_big_join)
                    data_h2o_join "BIG" "CSV"
                    ;;
                # h2o window benchmark uses the same data as the h2o join
                h2o_small_window)
                    data_h2o_join "SMALL" "CSV"
                    ;;
                h2o_medium_window)
                    data_h2o_join "MEDIUM" "CSV"
                    ;;
                h2o_big_window)
                    data_h2o_join "BIG" "CSV"
                    ;;
                h2o_small_parquet)
                    data_h2o "SMALL" "PARQUET"
                    ;;
                h2o_medium_parquet)
                    data_h2o "MEDIUM" "PARQUET"
                    ;;
                h2o_big_parquet)
                    data_h2o "BIG" "PARQUET"
                    ;;
                h2o_small_join_parquet)
                    data_h2o_join "SMALL" "PARQUET"
                    ;;
                h2o_medium_join_parquet)
                    data_h2o_join "MEDIUM" "PARQUET"
                    ;;
                h2o_big_join_parquet)
                    data_h2o_join "BIG" "PARQUET"
                    ;;
                # h2o window benchmark uses the same data as the h2o join
                h2o_small_window_parquet)
                    data_h2o_join "SMALL" "PARQUET"
                    ;;
                h2o_medium_window_parquet)
                    data_h2o_join "MEDIUM" "PARQUET"
                    ;;
                h2o_big_window_parquet)
                    data_h2o_join "BIG" "PARQUET"
                    ;;
                external_aggr)
                    # same data as for tpch
                    data_tpch "1"
                    ;;
                sort_tpch)
                    # same data as for tpch
                    data_tpch "1"
                    ;;
                sort_tpch10)
                    # same data as for tpch10
                    data_tpch "10"
                    ;;
                topk_tpch)
                    # same data as for tpch
                    data_tpch "1"
                    ;;
                nlj)
                    # nlj uses range() function, no data generation needed
                    echo "NLJ benchmark does not require data generation"
                    ;;
<<<<<<< HEAD
                hj)
                    # hj uses range() function, no data generation needed
                    echo "HJ benchmark does not require data generation"
=======
                compile_profile)
                    data_tpch "1"
>>>>>>> 1607561a
                    ;;
                *)
                    echo "Error: unknown benchmark '$BENCHMARK' for data generation"
                    usage
                    ;;
            esac
            ;;
        run)
            # Parse positional parameters
            BENCHMARK=${ARG2:-"${BENCHMARK}"}
            EXTRA_ARGS=("${POSITIONAL_ARGS[@]:2}")
            PROFILE_ARGS=()
            QUERY=""
            QUERY_ARG=""
            if [ "$BENCHMARK" = "compile_profile" ]; then
                PROFILE_ARGS=("${EXTRA_ARGS[@]}")
            else
                QUERY=${EXTRA_ARGS[0]}
                if [ -n "$QUERY" ]; then
                    QUERY_ARG="--query ${QUERY}"
                fi
            fi
            BRANCH_NAME=$(cd "${DATAFUSION_DIR}" && git rev-parse --abbrev-ref HEAD)
            BRANCH_NAME=${BRANCH_NAME//\//_} # mind blowing syntax to replace / with _
            RESULTS_NAME=${RESULTS_NAME:-"${BRANCH_NAME}"}
            RESULTS_DIR=${RESULTS_DIR:-"$SCRIPT_DIR/results/$RESULTS_NAME"}

            echo "***************************"
            echo "DataFusion Benchmark Script"
            echo "COMMAND: ${COMMAND}"
            echo "BENCHMARK: ${BENCHMARK}"
            if [ "$BENCHMARK" = "compile_profile" ]; then
                echo "PROFILES: ${PROFILE_ARGS[*]:-All}"
            else
                echo "QUERY: ${QUERY:-All}"
            fi
            echo "DATAFUSION_DIR: ${DATAFUSION_DIR}"
            echo "BRANCH_NAME: ${BRANCH_NAME}"
            echo "DATA_DIR: ${DATA_DIR}"
            echo "RESULTS_DIR: ${RESULTS_DIR}"
            echo "CARGO_COMMAND: ${CARGO_COMMAND}"
            echo "PREFER_HASH_JOIN: ${PREFER_HASH_JOIN}"
            echo "***************************"

            # navigate to the appropriate directory
            pushd "${DATAFUSION_DIR}/benchmarks" > /dev/null
            mkdir -p "${RESULTS_DIR}"
            mkdir -p "${DATA_DIR}"
            case "$BENCHMARK" in
                all)
                    run_tpch "1" "parquet"
                    run_tpch "1" "csv"
                    run_tpch_mem "1"
                    run_tpch "10" "parquet"
                    run_tpch "10" "csv"
                    run_tpch_mem "10"
                    run_cancellation
                    run_clickbench_1
                    run_clickbench_partitioned
                    run_clickbench_pushdown
                    run_clickbench_extended
                    run_h2o "SMALL" "PARQUET" "groupby"
                    run_h2o "MEDIUM" "PARQUET" "groupby"
                    run_h2o "BIG" "PARQUET" "groupby"
                    run_h2o_join "SMALL" "PARQUET" "join"
                    run_h2o_join "MEDIUM" "PARQUET" "join"
                    run_h2o_join "BIG" "PARQUET" "join"
                    run_imdb
                    run_external_aggr
                    run_nlj
                    run_hj
                    ;;
                tpch)
                    run_tpch "1" "parquet"
                    ;;
                tpch_csv)
                    run_tpch "1" "csv"
                    ;;
                tpch_mem)
                    run_tpch_mem "1"
                    ;;
                tpch10)
                    run_tpch "10" "parquet"
                    ;;
                tpch_csv10)
                    run_tpch "10" "csv"
                    ;;
                tpch_mem10)
                    run_tpch_mem "10"
                    ;;
                cancellation)
                    run_cancellation
                    ;;
                clickbench_1)
                    run_clickbench_1
                    ;;
                clickbench_partitioned)
                    run_clickbench_partitioned
                    ;;
                clickbench_pushdown)
                    run_clickbench_pushdown
                    ;;
                clickbench_extended)
                    run_clickbench_extended
                    ;;
                imdb)
                    run_imdb
                    ;;
                h2o_small)
                    run_h2o "SMALL" "CSV" "groupby"
                    ;;
                h2o_medium)
                    run_h2o "MEDIUM" "CSV" "groupby"
                    ;;
                h2o_big)
                    run_h2o "BIG" "CSV" "groupby"
                    ;;
                h2o_small_join)
                    run_h2o_join "SMALL" "CSV" "join"
                    ;;
                h2o_medium_join)
                    run_h2o_join "MEDIUM" "CSV" "join"
                    ;;
                h2o_big_join)
                    run_h2o_join "BIG" "CSV" "join"
                    ;;
                h2o_small_window)
                    run_h2o_window "SMALL" "CSV" "window"
                    ;;
                h2o_medium_window)
                    run_h2o_window "MEDIUM" "CSV" "window"
                    ;;
                h2o_big_window) 
                    run_h2o_window "BIG" "CSV" "window"
                    ;;
                h2o_small_parquet)
                    run_h2o "SMALL" "PARQUET"
                    ;;
                h2o_medium_parquet)
                    run_h2o "MEDIUM" "PARQUET"
                    ;;
                h2o_big_parquet)
                    run_h2o "BIG" "PARQUET"
                    ;;
                h2o_small_join_parquet)
                    run_h2o_join "SMALL" "PARQUET"
                    ;;
                h2o_medium_join_parquet)
                    run_h2o_join "MEDIUM" "PARQUET"
                    ;;
                h2o_big_join_parquet)
                    run_h2o_join "BIG" "PARQUET"
                    ;;
                # h2o window benchmark uses the same data as the h2o join
                h2o_small_window_parquet)
                    run_h2o_window "SMALL" "PARQUET"
                    ;;
                h2o_medium_window_parquet)
                    run_h2o_window "MEDIUM" "PARQUET"
                    ;;
                h2o_big_window_parquet)
                    run_h2o_window "BIG" "PARQUET"
                    ;;
                external_aggr)
                    run_external_aggr
                    ;;
                sort_tpch)
                    run_sort_tpch "1"
                    ;;
                sort_tpch10)
                    run_sort_tpch "10"
                    ;;
                topk_tpch)
                    run_topk_tpch
                    ;;
                nlj)
                    run_nlj
                    ;;
<<<<<<< HEAD
                hj)
                    run_hj
=======
                compile_profile)
                    run_compile_profile "${PROFILE_ARGS[@]}"
>>>>>>> 1607561a
                    ;;
                *)
                    echo "Error: unknown benchmark '$BENCHMARK' for run"
                    usage
                    ;;
            esac
            popd > /dev/null
            echo "Done"
            ;;
        compare)
            compare_benchmarks "$ARG2" "$ARG3"
            ;;
        compare_detail)
            compare_benchmarks "$ARG2" "$ARG3" "--detailed"
            ;;
        venv)
            setup_venv
            ;;
        "")
            usage
            ;;
        *)
            echo "Error: unknown command: $COMMAND"
            usage
            ;;
    esac
}



# Creates TPCH data at a certain scale factor, if it doesn't already
# exist
#
# call like: data_tpch($scale_factor)
#
# Creates data in $DATA_DIR/tpch_sf1 for scale factor 1
# Creates data in $DATA_DIR/tpch_sf10 for scale factor 10
# etc
data_tpch() {
    SCALE_FACTOR=$1
    if [ -z "$SCALE_FACTOR" ] ; then
        echo "Internal error: Scale factor not specified"
        exit 1
    fi

    TPCH_DIR="${DATA_DIR}/tpch_sf${SCALE_FACTOR}"
    echo "Creating tpch dataset at Scale Factor ${SCALE_FACTOR} in ${TPCH_DIR}..."

    # Ensure the target data directory exists
    mkdir -p "${TPCH_DIR}"

    # Create 'tbl' (CSV format) data into $DATA_DIR if it does not already exist
    FILE="${TPCH_DIR}/supplier.tbl"
    if test -f "${FILE}"; then
        echo " tbl files exist ($FILE exists)."
    else
        echo " creating tbl files with tpch_dbgen..."
        docker run -v "${TPCH_DIR}":/data -it --rm ghcr.io/scalytics/tpch-docker:main -vf -s "${SCALE_FACTOR}"
    fi

    # Copy expected answers into the ./data/answers directory if it does not already exist
    FILE="${TPCH_DIR}/answers/q1.out"
    if test -f "${FILE}"; then
        echo " Expected answers exist (${FILE} exists)."
    else
        echo " Copying answers to ${TPCH_DIR}/answers"
        mkdir -p "${TPCH_DIR}/answers"
        docker run -v "${TPCH_DIR}":/data -it --entrypoint /bin/bash --rm ghcr.io/scalytics/tpch-docker:main  -c "cp -f /opt/tpch/2.18.0_rc2/dbgen/answers/* /data/answers/"
    fi

    # Create 'parquet' files from tbl
    FILE="${TPCH_DIR}/supplier"
    if test -d "${FILE}"; then
        echo " parquet files exist ($FILE exists)."
    else
        echo " creating parquet files using benchmark binary ..."
        pushd "${SCRIPT_DIR}" > /dev/null
        $CARGO_COMMAND --bin tpch -- convert --input "${TPCH_DIR}" --output "${TPCH_DIR}" --format parquet
        popd > /dev/null
    fi

    # Create 'csv' files from tbl
    FILE="${TPCH_DIR}/csv/supplier"
    if test -d "${FILE}"; then
        echo " csv files exist ($FILE exists)."
    else
        echo " creating csv files using benchmark binary ..."
        pushd "${SCRIPT_DIR}" > /dev/null
        $CARGO_COMMAND --bin tpch -- convert --input "${TPCH_DIR}" --output "${TPCH_DIR}/csv" --format csv
        popd > /dev/null
    fi
}

# Runs the tpch benchmark
run_tpch() {
    SCALE_FACTOR=$1
    if [ -z "$SCALE_FACTOR" ] ; then
        echo "Internal error: Scale factor not specified"
        exit 1
    fi
    TPCH_DIR="${DATA_DIR}/tpch_sf${SCALE_FACTOR}"

    RESULTS_FILE="${RESULTS_DIR}/tpch_sf${SCALE_FACTOR}.json"
    echo "RESULTS_FILE: ${RESULTS_FILE}"
    echo "Running tpch benchmark..."

    FORMAT=$2
    debug_run $CARGO_COMMAND --bin tpch -- benchmark datafusion --iterations 5 --path "${TPCH_DIR}" --prefer_hash_join "${PREFER_HASH_JOIN}" --format ${FORMAT} -o "${RESULTS_FILE}" ${QUERY_ARG}
}

# Runs the tpch in memory
run_tpch_mem() {
    SCALE_FACTOR=$1
    if [ -z "$SCALE_FACTOR" ] ; then
        echo "Internal error: Scale factor not specified"
        exit 1
    fi
    TPCH_DIR="${DATA_DIR}/tpch_sf${SCALE_FACTOR}"

    RESULTS_FILE="${RESULTS_DIR}/tpch_mem_sf${SCALE_FACTOR}.json"
    echo "RESULTS_FILE: ${RESULTS_FILE}"
    echo "Running tpch_mem benchmark..."
    # -m means in memory
    debug_run $CARGO_COMMAND --bin tpch -- benchmark datafusion --iterations 5 --path "${TPCH_DIR}" --prefer_hash_join "${PREFER_HASH_JOIN}" -m --format parquet -o "${RESULTS_FILE}" ${QUERY_ARG}
}

# Runs the compile profile benchmark helper
run_compile_profile() {
    local profiles=("$@")
    local runner="${SCRIPT_DIR}/compile_profile.py"
    local data_path="${DATA_DIR}/tpch_sf1"

    echo "Running compile profile benchmark..."
    local cmd=(python3 "${runner}" --data "${data_path}")
    if [ ${#profiles[@]} -gt 0 ]; then
        cmd+=(--profiles "${profiles[@]}")
    fi
    debug_run "${cmd[@]}"
}

# Runs the cancellation benchmark
run_cancellation() {
    RESULTS_FILE="${RESULTS_DIR}/cancellation.json"
    echo "RESULTS_FILE: ${RESULTS_FILE}"
    echo "Running cancellation benchmark..."
    debug_run $CARGO_COMMAND --bin dfbench -- cancellation --iterations 5 --path "${DATA_DIR}/cancellation" -o "${RESULTS_FILE}"
}


# Downloads the single file hits.parquet ClickBench datasets from
# https://github.com/ClickHouse/ClickBench/tree/main#data-loading
#
# Creates data in $DATA_DIR/hits.parquet
data_clickbench_1() {
    pushd "${DATA_DIR}" > /dev/null

    # Avoid downloading if it already exists and is the right size
    OUTPUT_SIZE=$(wc -c hits.parquet  2>/dev/null  | awk '{print $1}' || true)
    echo -n "Checking hits.parquet..."
    if test "${OUTPUT_SIZE}" = "14779976446"; then
        echo -n "... found ${OUTPUT_SIZE} bytes ..."
    else
        URL="https://datasets.clickhouse.com/hits_compatible/hits.parquet"
        echo -n "... downloading ${URL} (14GB) ... "
        wget --continue ${URL}
    fi
    echo " Done"
    popd > /dev/null
}

# Downloads the 100 file partitioned ClickBench datasets from
# https://github.com/ClickHouse/ClickBench/tree/main#data-loading
#
# Creates data in $DATA_DIR/hits_partitioned
data_clickbench_partitioned() {
    MAX_CONCURRENT_DOWNLOADS=10

    mkdir -p "${DATA_DIR}/hits_partitioned"
    pushd "${DATA_DIR}/hits_partitioned" > /dev/null

    echo -n "Checking hits_partitioned..."
    OUTPUT_SIZE=$(wc -c -- * 2>/dev/null | tail -n 1  | awk '{print $1}' || true)
    if test "${OUTPUT_SIZE}" = "14737666736"; then
        echo -n "... found ${OUTPUT_SIZE} bytes ..."
    else
        echo -n " downloading with ${MAX_CONCURRENT_DOWNLOADS} parallel workers"
        seq 0 99 | xargs -P${MAX_CONCURRENT_DOWNLOADS} -I{} bash -c 'wget -q --continue https://datasets.clickhouse.com/hits_compatible/athena_partitioned/hits_{}.parquet && echo -n "."'
    fi

    echo " Done"
    popd > /dev/null
}


# Runs the clickbench benchmark with a single large parquet file
run_clickbench_1() {
    RESULTS_FILE="${RESULTS_DIR}/clickbench_1.json"
    echo "RESULTS_FILE: ${RESULTS_FILE}"
    echo "Running clickbench (1 file) benchmark..."
    debug_run $CARGO_COMMAND --bin dfbench -- clickbench  --iterations 5 --path "${DATA_DIR}/hits.parquet"  --queries-path "${SCRIPT_DIR}/queries/clickbench/queries" -o "${RESULTS_FILE}" ${QUERY_ARG}
}

 # Runs the clickbench benchmark with the partitioned parquet dataset (100 files)
run_clickbench_partitioned() {
    RESULTS_FILE="${RESULTS_DIR}/clickbench_partitioned.json"
    echo "RESULTS_FILE: ${RESULTS_FILE}"
    echo "Running clickbench (partitioned, 100 files) benchmark..."
    debug_run $CARGO_COMMAND --bin dfbench -- clickbench  --iterations 5 --path "${DATA_DIR}/hits_partitioned" --queries-path "${SCRIPT_DIR}/queries/clickbench/queries" -o "${RESULTS_FILE}" ${QUERY_ARG}
}


 # Runs the clickbench benchmark with the partitioned parquet files and filter_pushdown enabled
run_clickbench_pushdown() {
    RESULTS_FILE="${RESULTS_DIR}/clickbench_pushdown.json"
    echo "RESULTS_FILE: ${RESULTS_FILE}"
    echo "Running clickbench (partitioned, 100 files) benchmark with pushdown_filters=true, reorder_filters=true..."
    debug_run $CARGO_COMMAND --bin dfbench -- clickbench --pushdown --iterations 5 --path "${DATA_DIR}/hits_partitioned" --queries-path "${SCRIPT_DIR}/queries/clickbench/queries" -o "${RESULTS_FILE}" ${QUERY_ARG}
}


# Runs the clickbench "extended" benchmark with a single large parquet file
run_clickbench_extended() {
    RESULTS_FILE="${RESULTS_DIR}/clickbench_extended.json"
    echo "RESULTS_FILE: ${RESULTS_FILE}"
    echo "Running clickbench (1 file) extended benchmark..."
    debug_run $CARGO_COMMAND --bin dfbench -- clickbench  --iterations 5 --path "${DATA_DIR}/hits.parquet" --queries-path "${SCRIPT_DIR}/queries/clickbench/extended" -o "${RESULTS_FILE}" ${QUERY_ARG}
}

# Downloads the csv.gz files IMDB datasets from Peter Boncz's homepage(one of the JOB paper authors)
# https://event.cwi.nl/da/job/imdb.tgz
data_imdb() {
    local imdb_dir="${DATA_DIR}/imdb"
    local imdb_temp_gz="${imdb_dir}/imdb.tgz"
    local imdb_url="https://event.cwi.nl/da/job/imdb.tgz"

   # imdb has 21 files, we just separate them into 3 groups for better readability
    local first_required_files=(
        "aka_name.parquet"
        "aka_title.parquet"
        "cast_info.parquet"
        "char_name.parquet"
        "comp_cast_type.parquet"
        "company_name.parquet"
        "company_type.parquet"
    )

    local second_required_files=(
        "complete_cast.parquet"
        "info_type.parquet"
        "keyword.parquet"
        "kind_type.parquet"
        "link_type.parquet"
        "movie_companies.parquet"
        "movie_info.parquet"
    )

    local third_required_files=(
        "movie_info_idx.parquet"
        "movie_keyword.parquet"
        "movie_link.parquet"
        "name.parquet"
        "person_info.parquet"
        "role_type.parquet"
        "title.parquet"
    )

    # Combine the three arrays into one
    local required_files=("${first_required_files[@]}" "${second_required_files[@]}" "${third_required_files[@]}")
    local convert_needed=false

    # Create directory if it doesn't exist
    mkdir -p "${imdb_dir}"

    # Check if required files exist
    for file in "${required_files[@]}"; do
        if [ ! -f "${imdb_dir}/${file}" ]; then
            convert_needed=true
            break
        fi
    done

    if [ "$convert_needed" = true ]; then
        # Expected size of the dataset
        expected_size="1263193115" # 1.18 GB

        echo -n "Looking for imdb.tgz... "
        if [ -f "${imdb_temp_gz}" ]; then
            echo "found"
            echo -n "Checking size... "
            OUTPUT_SIZE=$(wc -c "${imdb_temp_gz}" 2>/dev/null | awk '{print $1}' || true)

            #Checking the size of the existing file
            if [ "${OUTPUT_SIZE}" = "${expected_size}" ]; then
                # Existing file is of the expected size, no need for download
                echo "OK ${OUTPUT_SIZE}"
            else
                # Existing file is partially installed, remove it and initiate a new download
                echo "MISMATCH"
                echo "Size less than expected: ${OUTPUT_SIZE} found, ${expected_size} required"
                echo "Downloading IMDB dataset..."
                rm -f "${imdb_temp_gz}"

                # Download the dataset
                curl -o "${imdb_temp_gz}" "${imdb_url}"

                # Size check of the installed file
                DOWNLOADED_SIZE=$(wc -c "${imdb_temp_gz}" | awk '{print $1}')
                if [ "${DOWNLOADED_SIZE}" != "${expected_size}" ]; then
                    echo "Error: Download size mismatch"
                    echo "Expected: ${expected_size}"
                    echo "Got: ${DOWNLADED_SIZE}"
                    echo "Please re-initiate the download"
                    return 1
                fi
            fi
        else
            # No existing file found, initiate a new download
            echo "not found"
            echo "Downloading IMDB dataset ${expected_size} expected)..."
            # Download the dataset
            curl -o "${imdb_temp_gz}" "${imdb_url}"
        fi

        # Extract the dataset
        tar -xzvf "${imdb_temp_gz}" -C "${imdb_dir}"
        $CARGO_COMMAND --bin imdb -- convert --input ${imdb_dir} --output ${imdb_dir} --format parquet
        echo "IMDB dataset downloaded and extracted."

    else
        echo "IMDB dataset already exists and contains required parquet files."
    fi
}

# Runs the imdb benchmark
run_imdb() {
    IMDB_DIR="${DATA_DIR}/imdb"

    RESULTS_FILE="${RESULTS_DIR}/imdb.json"
    echo "RESULTS_FILE: ${RESULTS_FILE}"
    echo "Running imdb benchmark..."
    debug_run $CARGO_COMMAND --bin imdb -- benchmark datafusion --iterations 5 --path "${IMDB_DIR}" --prefer_hash_join "${PREFER_HASH_JOIN}" --format parquet -o "${RESULTS_FILE}" ${QUERY_ARG}
}

data_h2o() {
    # Default values for size and data format
    SIZE=${1:-"SMALL"}
    DATA_FORMAT=${2:-"CSV"}

    # Function to compare Python versions
    version_ge() {
        [ "$(printf '%s\n' "$1" "$2" | sort -V | head -n1)" = "$2" ]
    }

    export PYO3_USE_ABI3_FORWARD_COMPATIBILITY=1

    # Find the highest available Python version (3.10 or higher)
    REQUIRED_VERSION="3.10"
    PYTHON_CMD=$(command -v python3 || true)

    if [ -n "$PYTHON_CMD" ]; then
        PYTHON_VERSION=$($PYTHON_CMD -c "import sys; print(f'{sys.version_info.major}.{sys.version_info.minor}')")
        if version_ge "$PYTHON_VERSION" "$REQUIRED_VERSION"; then
            echo "Found Python version $PYTHON_VERSION, which is suitable."
        else
            echo "Python version $PYTHON_VERSION found, but version $REQUIRED_VERSION or higher is required."
            PYTHON_CMD=""
        fi
    fi

   # Search for suitable Python versions if the default is unsuitable
   if [ -z "$PYTHON_CMD" ]; then
       # Loop through all available Python3 commands on the system
       for CMD in $(compgen -c | grep -E '^python3(\.[0-9]+)?$'); do
           if command -v "$CMD" &> /dev/null; then
               PYTHON_VERSION=$($CMD -c "import sys; print(f'{sys.version_info.major}.{sys.version_info.minor}')")
               if version_ge "$PYTHON_VERSION" "$REQUIRED_VERSION"; then
                   PYTHON_CMD="$CMD"
                   echo "Found suitable Python version: $PYTHON_VERSION ($CMD)"
                   break
               fi
           fi
       done
   fi

    # If no suitable Python version found, exit with an error
    if [ -z "$PYTHON_CMD" ]; then
        echo "Python 3.10 or higher is required. Please install it."
        return 1
    fi

    echo "Using Python command: $PYTHON_CMD"

    # Install falsa and other dependencies
    echo "Installing falsa..."

    # Set virtual environment directory
    VIRTUAL_ENV="${PWD}/venv"

    # Create a virtual environment using the detected Python command
    $PYTHON_CMD -m venv "$VIRTUAL_ENV"

    # Activate the virtual environment and install dependencies
    source "$VIRTUAL_ENV/bin/activate"

    # Ensure 'falsa' is installed (avoid unnecessary reinstall)
    pip install --quiet --upgrade falsa

    # Create directory if it doesn't exist
    H2O_DIR="${DATA_DIR}/h2o"
    mkdir -p "${H2O_DIR}"

    # Generate h2o test data
    echo "Generating h2o test data in ${H2O_DIR} with size=${SIZE} and format=${DATA_FORMAT}"
    falsa groupby --path-prefix="${H2O_DIR}" --size "${SIZE}" --data-format "${DATA_FORMAT}"

    # Deactivate virtual environment after completion
    deactivate
}

data_h2o_join() {
    # Default values for size and data format
    SIZE=${1:-"SMALL"}
    DATA_FORMAT=${2:-"CSV"}

    # Function to compare Python versions
    version_ge() {
        [ "$(printf '%s\n' "$1" "$2" | sort -V | head -n1)" = "$2" ]
    }

    export PYO3_USE_ABI3_FORWARD_COMPATIBILITY=1

    # Find the highest available Python version (3.10 or higher)
    REQUIRED_VERSION="3.10"
    PYTHON_CMD=$(command -v python3 || true)

    if [ -n "$PYTHON_CMD" ]; then
        PYTHON_VERSION=$($PYTHON_CMD -c "import sys; print(f'{sys.version_info.major}.{sys.version_info.minor}')")
        if version_ge "$PYTHON_VERSION" "$REQUIRED_VERSION"; then
            echo "Found Python version $PYTHON_VERSION, which is suitable."
        else
            echo "Python version $PYTHON_VERSION found, but version $REQUIRED_VERSION or higher is required."
            PYTHON_CMD=""
        fi
    fi

   # Search for suitable Python versions if the default is unsuitable
   if [ -z "$PYTHON_CMD" ]; then
       # Loop through all available Python3 commands on the system
       for CMD in $(compgen -c | grep -E '^python3(\.[0-9]+)?$'); do
           if command -v "$CMD" &> /dev/null; then
               PYTHON_VERSION=$($CMD -c "import sys; print(f'{sys.version_info.major}.{sys.version_info.minor}')")
               if version_ge "$PYTHON_VERSION" "$REQUIRED_VERSION"; then
                   PYTHON_CMD="$CMD"
                   echo "Found suitable Python version: $PYTHON_VERSION ($CMD)"
                   break
               fi
           fi
       done
   fi

    # If no suitable Python version found, exit with an error
    if [ -z "$PYTHON_CMD" ]; then
        echo "Python 3.10 or higher is required. Please install it."
        return 1
    fi

    echo "Using Python command: $PYTHON_CMD"

    # Install falsa and other dependencies
    echo "Installing falsa..."

    # Set virtual environment directory
    VIRTUAL_ENV="${PWD}/venv"

    # Create a virtual environment using the detected Python command
    $PYTHON_CMD -m venv "$VIRTUAL_ENV"

    # Activate the virtual environment and install dependencies
    source "$VIRTUAL_ENV/bin/activate"

    # Ensure 'falsa' is installed (avoid unnecessary reinstall)
    pip install --quiet --upgrade falsa

    # Create directory if it doesn't exist
    H2O_DIR="${DATA_DIR}/h2o"
    mkdir -p "${H2O_DIR}"

    # Generate h2o test data
    echo "Generating h2o test data in ${H2O_DIR} with size=${SIZE} and format=${DATA_FORMAT}"
    falsa join --path-prefix="${H2O_DIR}" --size "${SIZE}" --data-format "${DATA_FORMAT}"

    # Deactivate virtual environment after completion
    deactivate
}

# Runner for h2o groupby benchmark
run_h2o() {
    # Default values for size and data format
    SIZE=${1:-"SMALL"}
    DATA_FORMAT=${2:-"CSV"}
    DATA_FORMAT=$(echo "$DATA_FORMAT" | tr '[:upper:]' '[:lower:]')
    RUN_Type=${3:-"groupby"}

    # Data directory and results file path
    H2O_DIR="${DATA_DIR}/h2o"
    RESULTS_FILE="${RESULTS_DIR}/h2o.json"

    echo "RESULTS_FILE: ${RESULTS_FILE}"
    echo "Running h2o groupby benchmark..."

    # Set the file name based on the size
    case "$SIZE" in
        "SMALL")
            FILE_NAME="G1_1e7_1e7_100_0.${DATA_FORMAT}"  # For small dataset
            ;;
        "MEDIUM")
            FILE_NAME="G1_1e8_1e8_100_0.${DATA_FORMAT}"  # For medium dataset
            ;;
        "BIG")
            FILE_NAME="G1_1e9_1e9_100_0.${DATA_FORMAT}"  # For big dataset
            ;;
        *)
            echo "Invalid size. Valid options are SMALL, MEDIUM, or BIG."
            return 1
            ;;
    esac

     # Set the query file name based on the RUN_Type
    QUERY_FILE="${SCRIPT_DIR}/queries/h2o/${RUN_Type}.sql"

    # Run the benchmark using the dynamically constructed file path and query file
    debug_run $CARGO_COMMAND --bin dfbench -- h2o \
        --iterations 3 \
        --path "${H2O_DIR}/${FILE_NAME}" \
        --queries-path "${QUERY_FILE}" \
        -o "${RESULTS_FILE}" \
         ${QUERY_ARG}
}

# Utility function to run h2o join/window benchmark
h2o_runner() {
    # Default values for size and data format
    SIZE=${1:-"SMALL"}
    DATA_FORMAT=${2:-"CSV"}
    DATA_FORMAT=$(echo "$DATA_FORMAT" | tr '[:upper:]' '[:lower:]')
    RUN_Type=${3:-"join"}

    # Data directory and results file path
    H2O_DIR="${DATA_DIR}/h2o"
    RESULTS_FILE="${RESULTS_DIR}/h2o_${RUN_Type}.json"

    echo "RESULTS_FILE: ${RESULTS_FILE}"
    echo "Running h2o ${RUN_Type} benchmark..."

    # Set the file name based on the size
    case "$SIZE" in
        "SMALL")
            X_TABLE_FILE_NAME="J1_1e7_NA_0.${DATA_FORMAT}"
            SMALL_TABLE_FILE_NAME="J1_1e7_1e1_0.${DATA_FORMAT}"
            MEDIUM_TABLE_FILE_NAME="J1_1e7_1e4_0.${DATA_FORMAT}"
            LARGE_TABLE_FILE_NAME="J1_1e7_1e7_NA.${DATA_FORMAT}"
            ;;
        "MEDIUM")
            X_TABLE_FILE_NAME="J1_1e8_NA_0.${DATA_FORMAT}"
            SMALL_TABLE_FILE_NAME="J1_1e8_1e2_0.${DATA_FORMAT}"
            MEDIUM_TABLE_FILE_NAME="J1_1e8_1e5_0.${DATA_FORMAT}"
            LARGE_TABLE_FILE_NAME="J1_1e8_1e8_NA.${DATA_FORMAT}"
            ;;
        "BIG")
            X_TABLE_FILE_NAME="J1_1e9_NA_0.${DATA_FORMAT}"
            SMALL_TABLE_FILE_NAME="J1_1e9_1e3_0.${DATA_FORMAT}"
            MEDIUM_TABLE_FILE_NAME="J1_1e9_1e6_0.${DATA_FORMAT}"
            LARGE_TABLE_FILE_NAME="J1_1e9_1e9_NA.${DATA_FORMAT}"
            ;;
        *)
            echo "Invalid size. Valid options are SMALL, MEDIUM, or BIG."
            return 1
            ;;
    esac

    # Set the query file name based on the RUN_Type
    QUERY_FILE="${SCRIPT_DIR}/queries/h2o/${RUN_Type}.sql"

    debug_run $CARGO_COMMAND --bin dfbench -- h2o \
        --iterations 3 \
        --join-paths "${H2O_DIR}/${X_TABLE_FILE_NAME},${H2O_DIR}/${SMALL_TABLE_FILE_NAME},${H2O_DIR}/${MEDIUM_TABLE_FILE_NAME},${H2O_DIR}/${LARGE_TABLE_FILE_NAME}" \
        --queries-path "${QUERY_FILE}" \
        -o "${RESULTS_FILE}" \
         ${QUERY_ARG}
}

# Runners for h2o join benchmark
run_h2o_join() {
    h2o_runner "$1" "$2" "join"
}

# Runners for h2o join benchmark
run_h2o_window() {
    h2o_runner "$1" "$2" "window"
}

# Runs the external aggregation benchmark
run_external_aggr() {
    # Use TPC-H SF1 dataset
    TPCH_DIR="${DATA_DIR}/tpch_sf1"
    RESULTS_FILE="${RESULTS_DIR}/external_aggr.json"
    echo "RESULTS_FILE: ${RESULTS_FILE}"
    echo "Running external aggregation benchmark..."

    # Only parquet is supported.
    # Since per-operator memory limit is calculated as (total-memory-limit /
    # number-of-partitions), and by default `--partitions` is set to number of
    # CPU cores, we set a constant number of partitions to prevent this
    # benchmark to fail on some machines.
    debug_run $CARGO_COMMAND --bin external_aggr -- benchmark --partitions 4 --iterations 5 --path "${TPCH_DIR}" -o "${RESULTS_FILE}" ${QUERY_ARG}
}

# Runs the sort integration benchmark
run_sort_tpch() {
    SCALE_FACTOR=$1
    if [ -z "$SCALE_FACTOR" ] ; then
        echo "Internal error: Scale factor not specified"
        exit 1
    fi
    TPCH_DIR="${DATA_DIR}/tpch_sf${SCALE_FACTOR}"
    RESULTS_FILE="${RESULTS_DIR}/sort_tpch${SCALE_FACTOR}.json"
    echo "RESULTS_FILE: ${RESULTS_FILE}"
    echo "Running sort tpch benchmark..."

    debug_run $CARGO_COMMAND --bin dfbench -- sort-tpch --iterations 5 --path "${TPCH_DIR}" -o "${RESULTS_FILE}" ${QUERY_ARG}
}

# Runs the sort tpch integration benchmark with limit 100 (topk)
run_topk_tpch() {
    TPCH_DIR="${DATA_DIR}/tpch_sf1"
    RESULTS_FILE="${RESULTS_DIR}/run_topk_tpch.json"
    echo "RESULTS_FILE: ${RESULTS_FILE}"
    echo "Running topk tpch benchmark..."

    $CARGO_COMMAND --bin dfbench -- sort-tpch --iterations 5 --path "${TPCH_DIR}" -o "${RESULTS_FILE}" --limit 100 ${QUERY_ARG}
}

# Runs the nlj benchmark
run_nlj() {
    RESULTS_FILE="${RESULTS_DIR}/nlj.json"
    echo "RESULTS_FILE: ${RESULTS_FILE}"
    echo "Running nlj benchmark..."
    debug_run $CARGO_COMMAND --bin dfbench -- nlj --iterations 5 -o "${RESULTS_FILE}" ${QUERY_ARG}
}

# Runs the hj benchmark
run_hj() {
    RESULTS_FILE="${RESULTS_DIR}/hj.json"
    echo "RESULTS_FILE: ${RESULTS_FILE}"
    echo "Running hj benchmark..."
    debug_run $CARGO_COMMAND --bin dfbench -- hj --iterations 5 -o "${RESULTS_FILE}" ${QUERY_ARG}
}


compare_benchmarks() {
    BASE_RESULTS_DIR="${SCRIPT_DIR}/results"
    BRANCH1="$1"
    BRANCH2="$2"
    OPTS="$3"

    if [ -z "$BRANCH1" ] ; then
        echo "<branch1> not specified. Available branches:"
        ls -1 "${BASE_RESULTS_DIR}"
        exit 1
    fi

    if [ -z "$BRANCH2" ] ; then
        echo "<branch2> not specified"
        ls -1 "${BASE_RESULTS_DIR}"
        exit 1
    fi

    echo "Comparing ${BRANCH1} and ${BRANCH2}"
    for RESULTS_FILE1 in "${BASE_RESULTS_DIR}/${BRANCH1}"/*.json ; do
	BENCH=$(basename "${RESULTS_FILE1}")
        RESULTS_FILE2="${BASE_RESULTS_DIR}/${BRANCH2}/${BENCH}"
        if test -f "${RESULTS_FILE2}" ; then
            echo "--------------------"
            echo "Benchmark ${BENCH}"
            echo "--------------------"
            PATH=$VIRTUAL_ENV/bin:$PATH python3 "${SCRIPT_DIR}"/compare.py $OPTS "${RESULTS_FILE1}" "${RESULTS_FILE2}"
        else
            echo "Note: Skipping ${RESULTS_FILE1} as ${RESULTS_FILE2} does not exist"
        fi
    done

}

setup_venv() {
    python3 -m venv "$VIRTUAL_ENV"
    PATH=$VIRTUAL_ENV/bin:$PATH python3 -m pip install -r requirements.txt
}

# And start the process up
main<|MERGE_RESOLUTION|>--- conflicted
+++ resolved
@@ -125,11 +125,9 @@
 # Micro-Benchmarks (specific operators and features)
 cancellation:           How long cancelling a query takes
 nlj:                    Benchmark for simple nested loop joins, testing various join scenarios
-<<<<<<< HEAD
 hj:                     Benchmark for simple hash joins, testing various join scenarios
-=======
 compile_profile:        Compile and execute TPC-H across selected Cargo profiles, reporting timing and binary size
->>>>>>> 1607561a
+
 
 ━━━━━━━━━━━━━━━━━━━━━━━━━━━━━━━━━━━━━━━━━━━━━━━━━━━━━━━━
 Supported Configuration (Environment Variables)
@@ -309,14 +307,11 @@
                     # nlj uses range() function, no data generation needed
                     echo "NLJ benchmark does not require data generation"
                     ;;
-<<<<<<< HEAD
                 hj)
                     # hj uses range() function, no data generation needed
                     echo "HJ benchmark does not require data generation"
-=======
                 compile_profile)
                     data_tpch "1"
->>>>>>> 1607561a
                     ;;
                 *)
                     echo "Error: unknown benchmark '$BENCHMARK' for data generation"
@@ -495,13 +490,10 @@
                 nlj)
                     run_nlj
                     ;;
-<<<<<<< HEAD
                 hj)
                     run_hj
-=======
                 compile_profile)
                     run_compile_profile "${PROFILE_ARGS[@]}"
->>>>>>> 1607561a
                     ;;
                 *)
                     echo "Error: unknown benchmark '$BENCHMARK' for run"
