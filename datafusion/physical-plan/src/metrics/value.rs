--- conflicted
+++ resolved
@@ -482,7 +482,7 @@
 }
 
 /// Format a float number with `digits` most significant numbers.
-/// 
+///
 /// fmt_significant(12.5) -> "12"
 /// fmt_significant(0.0543) -> "0.054"
 /// fmt_significant(0.000123) -> "0.00012"
@@ -880,20 +880,6 @@
             Self::ElapsedCompute(_) => 1,
             Self::OutputBytes(_) => 2,
             // Other metrics
-<<<<<<< HEAD
-            Self::PruningMetrics { .. } => 3,
-            Self::SpillCount(_) => 4,
-            Self::SpilledBytes(_) => 5,
-            Self::SpilledRows(_) => 6,
-            Self::CurrentMemoryUsage(_) => 7,
-            Self::Count { .. } => 8,
-            Self::Gauge { .. } => 9,
-            Self::Time { .. } => 10,
-            Self::Ratio { .. } => 11,
-            Self::StartTimestamp(_) => 12, // show timestamps last
-            Self::EndTimestamp(_) => 13,
-            Self::Custom { .. } => 14,
-=======
             Self::PruningMetrics { name, .. } => match name.as_ref() {
                 // The following metrics belong to `DataSourceExec` with a Parquet data source.
                 // They are displayed in a specific order that reflects the actual pruning process,
@@ -915,10 +901,10 @@
             Self::Count { .. } => 12,
             Self::Gauge { .. } => 13,
             Self::Time { .. } => 14,
-            Self::StartTimestamp(_) => 15, // show timestamps last
-            Self::EndTimestamp(_) => 16,
-            Self::Custom { .. } => 17,
->>>>>>> e65dafe7
+            Self::Ratio { .. } => 15,
+            Self::StartTimestamp(_) => 16, // show timestamps last
+            Self::EndTimestamp(_) => 17,
+            Self::Custom { .. } => 18,
         }
     }
 
