// Licensed to the Apache Software Foundation (ASF) under one
// or more contributor license agreements.  See the NOTICE file
// distributed with this work for additional information
// regarding copyright ownership.  The ASF licenses this file
// to you under the Apache License, Version 2.0 (the
// "License"); you may not use this file except in compliance
// with the License.  You may obtain a copy of the License at
//
//   http://www.apache.org/licenses/LICENSE-2.0
//
// Unless required by applicable law or agreed to in writing,
// software distributed under the License is distributed on an
// "AS IS" BASIS, WITHOUT WARRANTIES OR CONDITIONS OF ANY
// KIND, either express or implied.  See the License for the
// specific language governing permissions and limitations
// under the License.

//! Sort that deals with an arbitrary size of the input.
//! It will do in-memory sorting if it has enough memory budget
//! but spills to disk if needed.

use std::any::Any;
use std::fmt;
use std::fmt::{Debug, Formatter};
use std::sync::Arc;

use crate::common::spawn_buffered;
use crate::execution_plan::{Boundedness, CardinalityEffect, EmissionType};
use crate::expressions::PhysicalSortExpr;
use crate::limit::LimitStream;
use crate::metrics::{
    BaselineMetrics, ExecutionPlanMetricsSet, MetricsSet, SpillMetrics,
};
use crate::projection::{make_with_child, update_expr, ProjectionExec};
use crate::sorts::streaming_merge::StreamingMergeBuilder;
use crate::spill::get_record_batch_memory_size;
use crate::spill::in_progress_spill_file::InProgressSpillFile;
use crate::spill::spill_manager::SpillManager;
use crate::stream::RecordBatchStreamAdapter;
use crate::topk::TopK;
use crate::{
    DisplayAs, DisplayFormatType, Distribution, EmptyRecordBatchStream, ExecutionPlan,
    ExecutionPlanProperties, Partitioning, PlanProperties, SendableRecordBatchStream,
    Statistics,
};

use arrow::array::{
    Array, RecordBatch, RecordBatchOptions, StringViewArray, UInt32Array,
};
use arrow::compute::{concat_batches, lexsort_to_indices, take_arrays, SortColumn};
use arrow::datatypes::{DataType, SchemaRef};
<<<<<<< HEAD
use arrow::row::{RowConverter, Rows, SortField};
use datafusion_common::{exec_datafusion_err, internal_err, Result};
=======
use arrow::row::{RowConverter, SortField};
use datafusion_common::{internal_datafusion_err, internal_err, Result};
>>>>>>> 42a101e9
use datafusion_execution::disk_manager::RefCountedTempFile;
use datafusion_execution::memory_pool::{MemoryConsumer, MemoryReservation};
use datafusion_execution::runtime_env::RuntimeEnv;
use datafusion_execution::TaskContext;
use datafusion_physical_expr::LexOrdering;
use datafusion_physical_expr_common::sort_expr::LexRequirement;

use futures::{StreamExt, TryStreamExt};
use log::{debug, trace};

struct ExternalSorterMetrics {
    /// metrics
    baseline: BaselineMetrics,

    spill_metrics: SpillMetrics,
}

impl ExternalSorterMetrics {
    fn new(metrics: &ExecutionPlanMetricsSet, partition: usize) -> Self {
        Self {
            baseline: BaselineMetrics::new(metrics, partition),
            spill_metrics: SpillMetrics::new(metrics, partition),
        }
    }
}

/// Sorts an arbitrary sized, unsorted, stream of [`RecordBatch`]es to
/// a total order. Depending on the input size and memory manager
/// configuration, writes intermediate results to disk ("spills")
/// using Arrow IPC format.
///
/// # Algorithm
///
/// 1. get a non-empty new batch from input
///
/// 2. check with the memory manager there is sufficient space to
///    buffer the batch in memory 2.1 if memory sufficient, buffer
///    batch in memory, go to 1.
///
/// 2.2 if no more memory is available, sort all buffered batches and
///     spill to file.  buffer the next batch in memory, go to 1.
///
/// 3. when input is exhausted, merge all in memory batches and spills
///    to get a total order.
///
/// # When data fits in available memory
///
/// If there is sufficient memory, data is sorted in memory to produce the output
///
/// ```text
///    ┌─────┐
///    │  2  │
///    │  3  │
///    │  1  │─ ─ ─ ─ ─ ─ ─ ─ ─ ┐
///    │  4  │
///    │  2  │                  │
///    └─────┘                  ▼
///    ┌─────┐
///    │  1  │              In memory
///    │  4  │─ ─ ─ ─ ─ ─▶ sort/merge  ─ ─ ─ ─ ─▶  total sorted output
///    │  1  │
///    └─────┘                  ▲
///      ...                    │
///
///    ┌─────┐                  │
///    │  4  │
///    │  3  │─ ─ ─ ─ ─ ─ ─ ─ ─ ┘
///    └─────┘
///
/// in_mem_batches
///
/// ```
///
/// # When data does not fit in available memory
///
///  When memory is exhausted, data is first sorted and written to one
///  or more spill files on disk:
///
/// ```text
///    ┌─────┐                               .─────────────────.
///    │  2  │                              (                   )
///    │  3  │                              │`─────────────────'│
///    │  1  │─ ─ ─ ─ ─ ─ ─                 │  ┌────┐           │
///    │  4  │             │                │  │ 1  │░          │
///    │  2  │                              │  │... │░          │
///    └─────┘             ▼                │  │ 4  │░  ┌ ─ ─   │
///    ┌─────┐                              │  └────┘░    1  │░ │
///    │  1  │         In memory            │   ░░░░░░  │    ░░ │
///    │  4  │─ ─ ▶   sort/merge    ─ ─ ─ ─ ┼ ─ ─ ─ ─ ─▶ ... │░ │
///    │  1  │     and write to file        │           │    ░░ │
///    └─────┘                              │             4  │░ │
///      ...               ▲                │           └░─░─░░ │
///                        │                │            ░░░░░░ │
///    ┌─────┐                              │.─────────────────.│
///    │  4  │             │                (                   )
///    │  3  │─ ─ ─ ─ ─ ─ ─                  `─────────────────'
///    └─────┘
///
/// in_mem_batches                                  spills
///                                         (file on disk in Arrow
///                                               IPC format)
/// ```
///
/// Once the input is completely read, the spill files are read and
/// merged with any in memory batches to produce a single total sorted
/// output:
///
/// ```text
///   .─────────────────.
///  (                   )
///  │`─────────────────'│
///  │  ┌────┐           │
///  │  │ 1  │░          │
///  │  │... │─ ─ ─ ─ ─ ─│─ ─ ─ ─ ─ ─
///  │  │ 4  │░ ┌────┐   │           │
///  │  └────┘░ │ 1  │░  │           ▼
///  │   ░░░░░░ │    │░  │
///  │          │... │─ ─│─ ─ ─ ▶ merge  ─ ─ ─▶  total sorted output
///  │          │    │░  │
///  │          │ 4  │░  │           ▲
///  │          └────┘░  │           │
///  │           ░░░░░░  │
///  │.─────────────────.│           │
///  (                   )
///   `─────────────────'            │
///         spills
///                                  │
///
///                                  │
///
///     ┌─────┐                      │
///     │  1  │
///     │  4  │─ ─ ─ ─               │
///     └─────┘       │
///       ...                   In memory
///                   └ ─ ─ ─▶  sort/merge
///     ┌─────┐
///     │  4  │                      ▲
///     │  3  │─ ─ ─ ─ ─ ─ ─ ─ ─ ─ ─ ┘
///     └─────┘
///
///  in_mem_batches
/// ```
struct ExternalSorter {
    // ========================================================================
    // PROPERTIES:
    // Fields that define the sorter's configuration and remain constant
    // ========================================================================
    /// Schema of the output (and the input)
    schema: SchemaRef,
    /// Sort expressions
    expr: Arc<[PhysicalSortExpr]>,
    /// RowConverter corresponding to the sort expressions
    sort_keys_row_converter: Arc<RowConverter>,
    /// If Some, the maximum number of output rows that will be produced
    fetch: Option<usize>,
    /// The target number of rows for output batches
    batch_size: usize,
    /// If the in size of buffered memory batches is below this size,
    /// the data will be concatenated and sorted in place rather than
    /// sort/merged.
    sort_in_place_threshold_bytes: usize,

    // ========================================================================
    // STATE BUFFERS:
    // Fields that hold intermediate data during sorting
    // ========================================================================
    /// Potentially unsorted in memory buffer
    in_mem_batches: Vec<RecordBatch>,
    /// if `Self::in_mem_batches` are sorted
    in_mem_batches_sorted: bool,

    /// During external sorting, in-memory intermediate data will be appended to
    /// this file incrementally. Once finished, this file will be moved to [`Self::finished_spill_files`].
    in_progress_spill_file: Option<InProgressSpillFile>,
    /// If data has previously been spilled, the locations of the spill files (in
    /// Arrow IPC format)
    /// Within the same spill file, the data might be chunked into multiple batches,
    /// and ordered by sort keys.
    finished_spill_files: Vec<RefCountedTempFile>,

    // ========================================================================
    // EXECUTION RESOURCES:
    // Fields related to managing execution resources and monitoring performance.
    // ========================================================================
    /// Runtime metrics
    metrics: ExternalSorterMetrics,
    /// A handle to the runtime to get spill files
    runtime: Arc<RuntimeEnv>,
    /// Reservation for in_mem_batches
    reservation: MemoryReservation,
    spill_manager: SpillManager,

    /// Reservation for the merging of in-memory batches. If the sort
    /// might spill, `sort_spill_reservation_bytes` will be
    /// pre-reserved to ensure there is some space for this sort/merge.
    merge_reservation: MemoryReservation,
    /// How much memory to reserve for performing in-memory sort/merges
    /// prior to spilling.
    sort_spill_reservation_bytes: usize,
}

impl ExternalSorter {
    // TODO: make a builder or some other nicer API to avoid the
    // clippy warning
    #[allow(clippy::too_many_arguments)]
    pub fn new(
        partition_id: usize,
        schema: SchemaRef,
        expr: LexOrdering,
        batch_size: usize,
        fetch: Option<usize>,
        sort_spill_reservation_bytes: usize,
        sort_in_place_threshold_bytes: usize,
        metrics: &ExecutionPlanMetricsSet,
        runtime: Arc<RuntimeEnv>,
    ) -> Result<Self> {
        let metrics = ExternalSorterMetrics::new(metrics, partition_id);
        let reservation = MemoryConsumer::new(format!("ExternalSorter[{partition_id}]"))
            .with_can_spill(true)
            .register(&runtime.memory_pool);

        let merge_reservation =
            MemoryConsumer::new(format!("ExternalSorterMerge[{partition_id}]"))
                .register(&runtime.memory_pool);

<<<<<<< HEAD
        // Construct RowConverter for sort keys
        let sort_fields = expr
            .iter()
            .map(|e| {
                let data_type = e
                    .expr
                    .data_type(&schema)
                    .map_err(|e| e.context("Resolving sort expression data type"))?;
                Ok(SortField::new_with_options(data_type, e.options))
            })
            .collect::<Result<Vec<_>>>()?;

        let converter = RowConverter::new(sort_fields).map_err(|e| {
            exec_datafusion_err!("Failed to create RowConverter: {:?}", e)
        })?;

        Ok(Self {
=======
        let spill_manager = SpillManager::new(
            Arc::clone(&runtime),
            metrics.spill_metrics.clone(),
            Arc::clone(&schema),
        );

        Self {
>>>>>>> 42a101e9
            schema,
            in_mem_batches: vec![],
            in_mem_batches_sorted: false,
            in_progress_spill_file: None,
            finished_spill_files: vec![],
            expr: expr.into(),
            sort_keys_row_converter: Arc::new(converter),
            metrics,
            fetch,
            reservation,
            spill_manager,
            merge_reservation,
            runtime,
            batch_size,
            sort_spill_reservation_bytes,
            sort_in_place_threshold_bytes,
        })
    }

    /// Appends an unsorted [`RecordBatch`] to `in_mem_batches`
    ///
    /// Updates memory usage metrics, and possibly triggers spilling to disk
    async fn insert_batch(&mut self, input: RecordBatch) -> Result<()> {
        if input.num_rows() == 0 {
            return Ok(());
        }

        self.reserve_memory_for_merge()?;

        let size = get_reserved_byte_for_record_batch(&input);
        if self.reservation.try_grow(size).is_err() {
            self.sort_or_spill_in_mem_batches(false).await?;
            // We've already freed more than half of reserved memory,
            // so we can grow the reservation again. There's nothing we can do
            // if this try_grow fails.
            self.reservation.try_grow(size)?;
        }

        self.in_mem_batches.push(input);
        self.in_mem_batches_sorted = false;
        Ok(())
    }

    fn spilled_before(&self) -> bool {
        !self.finished_spill_files.is_empty()
    }

    /// Returns the final sorted output of all batches inserted via
    /// [`Self::insert_batch`] as a stream of [`RecordBatch`]es.
    ///
    /// This process could either be:
    ///
    /// 1. An in-memory sort/merge (if the input fit in memory)
    ///
    /// 2. A combined streaming merge incorporating both in-memory
    ///    batches and data from spill files on disk.
    async fn sort(&mut self) -> Result<SendableRecordBatchStream> {
        // Release the memory reserved for merge back to the pool so
        // there is some left when `in_mem_sort_stream` requests an
        // allocation.
        self.merge_reservation.free();

        if self.spilled_before() {
            let mut streams = vec![];

            // Sort `in_mem_batches` and spill it first. If there are many
            // `in_mem_batches` and the memory limit is almost reached, merging
            // them with the spilled files at the same time might cause OOM.
            if !self.in_mem_batches.is_empty() {
                self.sort_or_spill_in_mem_batches(true).await?;
            }

            for spill in self.finished_spill_files.drain(..) {
                if !spill.path().exists() {
                    return internal_err!("Spill file {:?} does not exist", spill.path());
                }
                let stream = self.spill_manager.read_spill_as_stream(spill)?;
                streams.push(stream);
            }

            let expressions: LexOrdering = self.expr.iter().cloned().collect();

            StreamingMergeBuilder::new()
                .with_streams(streams)
                .with_schema(Arc::clone(&self.schema))
                .with_expressions(expressions.as_ref())
                .with_metrics(self.metrics.baseline.clone())
                .with_batch_size(self.batch_size)
                .with_fetch(self.fetch)
                .with_reservation(self.merge_reservation.new_empty())
                .build()
        } else {
            self.in_mem_sort_stream(self.metrics.baseline.clone())
        }
    }

    /// How much memory is buffered in this `ExternalSorter`?
    fn used(&self) -> usize {
        self.reservation.size()
    }

    /// How many bytes have been spilled to disk?
    fn spilled_bytes(&self) -> usize {
        self.metrics.spill_metrics.spilled_bytes.value()
    }

    /// How many rows have been spilled to disk?
    fn spilled_rows(&self) -> usize {
        self.metrics.spill_metrics.spilled_rows.value()
    }

    /// How many spill files have been created?
    fn spill_count(&self) -> usize {
        self.metrics.spill_metrics.spill_file_count.value()
    }

    /// When calling, all `in_mem_batches` must be sorted (*), and then all of them will
    /// be appended to the in-progress spill file.
    ///
    /// (*) 'Sorted' here means globally sorted for all buffered batches when the
    /// memory limit is reached, instead of partially sorted within the batch.
    async fn spill_append(&mut self) -> Result<()> {
        assert!(self.in_mem_batches_sorted);

        // we could always get a chance to free some memory as long as we are holding some
        if self.in_mem_batches.is_empty() {
            return Ok(());
        }

        // Lazily initialize the in-progress spill file
        if self.in_progress_spill_file.is_none() {
            self.in_progress_spill_file =
                Some(self.spill_manager.create_in_progress_file("Sorting")?);
        }

        self.organize_stringview_arrays()?;

        debug!("Spilling sort data of ExternalSorter to disk whilst inserting");

        let batches = std::mem::take(&mut self.in_mem_batches);
        self.reservation.free();

        let in_progress_file = self.in_progress_spill_file.as_mut().ok_or_else(|| {
            internal_datafusion_err!("In-progress spill file should be initialized")
        })?;

        for batch in batches {
            in_progress_file.append_batch(&batch)?;
        }

        Ok(())
    }

    /// Finishes the in-progress spill file and moves it to the finished spill files.
    async fn spill_finish(&mut self) -> Result<()> {
        let mut in_progress_file =
            self.in_progress_spill_file.take().ok_or_else(|| {
                internal_datafusion_err!("Should be called after `spill_append`")
            })?;
        let spill_file = in_progress_file.finish()?;

        if let Some(spill_file) = spill_file {
            self.finished_spill_files.push(spill_file);
        }

        Ok(())
    }

    /// Reconstruct `self.in_mem_batches` to organize the payload buffers of each
    /// `StringViewArray` in sequential order by calling `gc()` on them.
    ///
    /// Note this is a workaround until <https://github.com/apache/arrow-rs/issues/7185> is
    /// available
    ///
    /// # Rationale
    /// After (merge-based) sorting, all batches will be sorted into a single run,
    /// but physically this sorted run is chunked into many small batches. For
    /// `StringViewArray`s inside each sorted run, their inner buffers are not
    /// re-constructed by default, leading to non-sequential payload locations
    /// (permutated by `interleave()` Arrow kernel). A single payload buffer might
    /// be shared by multiple `RecordBatch`es.
    /// When writing each batch to disk, the writer has to write all referenced buffers,
    /// because they have to be read back one by one to reduce memory usage. This
    /// causes extra disk reads and writes, and potentially execution failure.
    ///
    /// # Example
    /// Before sorting:
    /// batch1 -> buffer1
    /// batch2 -> buffer2
    ///
    /// sorted_batch1 -> buffer1
    ///               -> buffer2
    /// sorted_batch2 -> buffer1
    ///               -> buffer2
    ///
    /// Then when spilling each batch, the writer has to write all referenced buffers
    /// repeatedly.
    fn organize_stringview_arrays(&mut self) -> Result<()> {
        let mut organized_batches = Vec::with_capacity(self.in_mem_batches.len());

        for batch in self.in_mem_batches.drain(..) {
            let mut new_columns: Vec<Arc<dyn Array>> =
                Vec::with_capacity(batch.num_columns());

            let mut arr_mutated = false;
            for array in batch.columns() {
                if let Some(string_view_array) =
                    array.as_any().downcast_ref::<StringViewArray>()
                {
                    let new_array = string_view_array.gc();
                    new_columns.push(Arc::new(new_array));
                    arr_mutated = true;
                } else {
                    new_columns.push(Arc::clone(array));
                }
            }

            let organized_batch = if arr_mutated {
                RecordBatch::try_new(batch.schema(), new_columns)?
            } else {
                batch
            };

            organized_batches.push(organized_batch);
        }

        self.in_mem_batches = organized_batches;

        Ok(())
    }

    /// Sorts the in_mem_batches in place
    ///
    /// Sorting may have freed memory, especially if fetch is `Some`. If
    /// the memory usage has dropped by a factor of 2, then we don't have
    /// to spill. Otherwise, we spill to free up memory for inserting
    /// more batches.
    /// The factor of 2 aims to avoid a degenerate case where the
    /// memory required for `fetch` is just under the memory available,
    /// causing repeated re-sorting of data
    ///
    /// # Arguments
    ///
    /// * `force_spill` - If true, the method will spill the in-memory batches
    ///   even if the memory usage has not dropped by a factor of 2. Otherwise it will
    ///   only spill when the memory usage has dropped by the pre-defined factor.
    ///
    async fn sort_or_spill_in_mem_batches(&mut self, force_spill: bool) -> Result<()> {
        // Release the memory reserved for merge back to the pool so
        // there is some left when `in_mem_sort_stream` requests an
        // allocation. At the end of this function, memory will be
        // reserved again for the next spill.
        self.merge_reservation.free();

        let before = self.reservation.size();

        let mut sorted_stream =
            self.in_mem_sort_stream(self.metrics.baseline.intermediate())?;

        // `self.in_mem_batches` is already taken away by the sort_stream, now it is empty.
        // We'll gradually collect the sorted stream into self.in_mem_batches, or directly
        // write sorted batches to disk when the memory is insufficient.
        let mut spilled = false;
        while let Some(batch) = sorted_stream.next().await {
            let batch = batch?;
            let sorted_size = get_reserved_byte_for_record_batch(&batch);
            if self.reservation.try_grow(sorted_size).is_err() {
                // Although the reservation is not enough, the batch is
                // already in memory, so it's okay to combine it with previously
                // sorted batches, and spill together.
                self.in_mem_batches.push(batch);
                self.spill_append().await?; // reservation is freed in spill()
                spilled = true;
            } else {
                self.in_mem_batches.push(batch);
                self.in_mem_batches_sorted = true;
            }
        }

        // Drop early to free up memory reserved by the sorted stream, otherwise the
        // upcoming `self.reserve_memory_for_merge()` may fail due to insufficient memory.
        drop(sorted_stream);

        // Sorting may free up some memory especially when fetch is `Some`. If we have
        // not freed more than 50% of the memory, then we have to spill to free up more
        // memory for inserting more batches.
        if (self.reservation.size() > before / 2) || force_spill {
            // We have not freed more than 50% of the memory, so we have to spill to
            // free up more memory
            self.spill_append().await?;
            spilled = true;
        }

        if spilled {
            self.spill_finish().await?;
        }

        // Reserve headroom for next sort/merge
        self.reserve_memory_for_merge()?;

        Ok(())
    }

    /// Consumes in_mem_batches returning a sorted stream of
    /// batches. This proceeds in one of two ways:
    ///
    /// # Small Datasets
    ///
    /// For "smaller" datasets, the data is first concatenated into a
    /// single batch and then sorted. This is often faster than
    /// sorting and then merging.
    ///
    /// ```text
    ///        ┌─────┐
    ///        │  2  │
    ///        │  3  │
    ///        │  1  │─ ─ ─ ─ ┐            ┌─────┐
    ///        │  4  │                     │  2  │
    ///        │  2  │        │            │  3  │
    ///        └─────┘                     │  1  │             sorted output
    ///        ┌─────┐        ▼            │  4  │                stream
    ///        │  1  │                     │  2  │
    ///        │  4  │─ ─▶ concat ─ ─ ─ ─ ▶│  1  │─ ─ ▶  sort  ─ ─ ─ ─ ─▶
    ///        │  1  │                     │  4  │
    ///        └─────┘        ▲            │  1  │
    ///          ...          │            │ ... │
    ///                                    │  4  │
    ///        ┌─────┐        │            │  3  │
    ///        │  4  │                     └─────┘
    ///        │  3  │─ ─ ─ ─ ┘
    ///        └─────┘
    ///     in_mem_batches
    /// ```
    ///
    /// # Larger datasets
    ///
    /// For larger datasets, the batches are first sorted individually
    /// and then merged together.
    ///
    /// ```text
    ///      ┌─────┐                ┌─────┐
    ///      │  2  │                │  1  │
    ///      │  3  │                │  2  │
    ///      │  1  │─ ─▶  sort  ─ ─▶│  2  │─ ─ ─ ─ ─ ┐
    ///      │  4  │                │  3  │
    ///      │  2  │                │  4  │          │
    ///      └─────┘                └─────┘               sorted output
    ///      ┌─────┐                ┌─────┐          ▼       stream
    ///      │  1  │                │  1  │
    ///      │  4  │─ ▶  sort  ─ ─ ▶│  1  ├ ─ ─ ▶ merge  ─ ─ ─ ─▶
    ///      │  1  │                │  4  │
    ///      └─────┘                └─────┘          ▲
    ///        ...       ...         ...             │
    ///
    ///      ┌─────┐                ┌─────┐          │
    ///      │  4  │                │  3  │
    ///      │  3  │─ ▶  sort  ─ ─ ▶│  4  │─ ─ ─ ─ ─ ┘
    ///      └─────┘                └─────┘
    ///
    ///   in_mem_batches
    /// ```
    fn in_mem_sort_stream(
        &mut self,
        metrics: BaselineMetrics,
    ) -> Result<SendableRecordBatchStream> {
        if self.in_mem_batches.is_empty() {
            return Ok(Box::pin(EmptyRecordBatchStream::new(Arc::clone(
                &self.schema,
            ))));
        }

        // The elapsed compute timer is updated when the value is dropped.
        // There is no need for an explicit call to drop.
        let elapsed_compute = metrics.elapsed_compute().clone();
        let _timer = elapsed_compute.timer();

        // Please pay attention that any operation inside of `in_mem_sort_stream` will
        // not perform any memory reservation. This is for avoiding the need of handling
        // reservation failure and spilling in the middle of the sort/merge. The memory
        // space for batches produced by the resulting stream will be reserved by the
        // consumer of the stream.

        if self.in_mem_batches.len() == 1 {
            let batch = self.in_mem_batches.swap_remove(0);
            let reservation = self.reservation.take();
            return self.sort_batch_stream(batch, metrics, reservation);
        }

        // If less than sort_in_place_threshold_bytes, concatenate and sort in place
        if self.reservation.size() < self.sort_in_place_threshold_bytes {
            // Concatenate memory batches together and sort
            let batch = concat_batches(&self.schema, &self.in_mem_batches)?;
            self.in_mem_batches.clear();
            self.reservation
                .try_resize(get_reserved_byte_for_record_batch(&batch))?;
            let reservation = self.reservation.take();
            return self.sort_batch_stream(batch, metrics, reservation);
        }

        let streams = std::mem::take(&mut self.in_mem_batches)
            .into_iter()
            .map(|batch| {
                let metrics = self.metrics.baseline.intermediate();
                let reservation = self
                    .reservation
                    .split(get_reserved_byte_for_record_batch(&batch));
                let input = self.sort_batch_stream(batch, metrics, reservation)?;
                Ok(spawn_buffered(input, 1))
            })
            .collect::<Result<_>>()?;

        let expressions: LexOrdering = self.expr.iter().cloned().collect();

        StreamingMergeBuilder::new()
            .with_streams(streams)
            .with_schema(Arc::clone(&self.schema))
            .with_expressions(expressions.as_ref())
            .with_metrics(metrics)
            .with_batch_size(self.batch_size)
            .with_fetch(self.fetch)
            .with_reservation(self.merge_reservation.new_empty())
            .build()
    }

    /// Sorts a single `RecordBatch` into a single stream.
    ///
    /// `reservation` accounts for the memory used by this batch and
    /// is released when the sort is complete
    fn sort_batch_stream(
        &self,
        batch: RecordBatch,
        metrics: BaselineMetrics,
        reservation: MemoryReservation,
    ) -> Result<SendableRecordBatchStream> {
        assert_eq!(
            get_reserved_byte_for_record_batch(&batch),
            reservation.size()
        );
        let schema = batch.schema();

        let fetch = self.fetch;
        let expressions: LexOrdering = self.expr.iter().cloned().collect();
        let row_converter = Arc::clone(&self.sort_keys_row_converter);
        let stream = futures::stream::once(async move {
            let _timer = metrics.elapsed_compute().timer();

            let sort_columns = expressions
                .iter()
                .map(|expr| expr.evaluate_to_sort_column(&batch))
                .collect::<Result<Vec<_>>>()?;

            let sorted = if is_multi_column_with_lists(&sort_columns) {
                // lex_sort_to_indices doesn't support List with more than one column
                // https://github.com/apache/arrow-rs/issues/5454
                sort_batch_row_based(&batch, &expressions, row_converter, fetch)?
            } else {
                sort_batch(&batch, &expressions, fetch)?
            };

            metrics.record_output(sorted.num_rows());
            drop(batch);
            drop(reservation);
            Ok(sorted)
        });

        Ok(Box::pin(RecordBatchStreamAdapter::new(schema, stream)))
    }

    /// If this sort may spill, pre-allocates
    /// `sort_spill_reservation_bytes` of memory to guarantee memory
    /// left for the in memory sort/merge.
    fn reserve_memory_for_merge(&mut self) -> Result<()> {
        // Reserve headroom for next merge sort
        if self.runtime.disk_manager.tmp_files_enabled() {
            let size = self.sort_spill_reservation_bytes;
            if self.merge_reservation.size() != size {
                self.merge_reservation.try_resize(size)?;
            }
        }

        Ok(())
    }
}

/// Estimate how much memory is needed to sort a `RecordBatch`.
///
/// This is used to pre-reserve memory for the sort/merge. The sort/merge process involves
/// creating sorted copies of sorted columns in record batches for speeding up comparison
/// in sorting and merging. The sorted copies are in either row format or array format.
/// Please refer to cursor.rs and stream.rs for more details. No matter what format the
/// sorted copies are, they will use more memory than the original record batch.
fn get_reserved_byte_for_record_batch(batch: &RecordBatch) -> usize {
    // 2x may not be enough for some cases, but it's a good start.
    // If 2x is not enough, user can set a larger value for `sort_spill_reservation_bytes`
    // to compensate for the extra memory needed.
    get_record_batch_memory_size(batch) * 2
}

impl Debug for ExternalSorter {
    fn fmt(&self, f: &mut Formatter) -> fmt::Result {
        f.debug_struct("ExternalSorter")
            .field("memory_used", &self.used())
            .field("spilled_bytes", &self.spilled_bytes())
            .field("spilled_rows", &self.spilled_rows())
            .field("spill_count", &self.spill_count())
            .finish()
    }
}

/// Converts rows into a sorted array of indices based on their order.
/// This function returns the indices that represent the sorted order of the rows.
fn rows_to_indices(rows: Rows, limit: Option<usize>) -> Result<UInt32Array> {
    let mut sort: Vec<_> = rows.iter().enumerate().collect();
    sort.sort_unstable_by(|(_, a), (_, b)| a.cmp(b));

    let mut len = rows.num_rows();
    if let Some(limit) = limit {
        len = limit.min(len);
    }
    let indices =
        UInt32Array::from_iter_values(sort.iter().take(len).map(|(i, _)| *i as u32));
    Ok(indices)
}

/// Sorts a `RecordBatch` by converting its sort columns into Arrow Row Format for faster comparison.
fn sort_batch_row_based(
    batch: &RecordBatch,
    expressions: &LexOrdering,
    row_converter: Arc<RowConverter>,
    fetch: Option<usize>,
) -> Result<RecordBatch> {
    let sort_columns = expressions
        .iter()
        .map(|expr| expr.evaluate_to_sort_column(batch).map(|col| col.values))
        .collect::<Result<Vec<_>>>()?;
    let rows = row_converter.convert_columns(&sort_columns)?;
    let indices = rows_to_indices(rows, fetch)?;
    let columns = take_arrays(batch.columns(), &indices, None)?;

    let options = RecordBatchOptions::new().with_row_count(Some(indices.len()));

    Ok(RecordBatch::try_new_with_options(
        batch.schema(),
        columns,
        &options,
    )?)
}

pub fn sort_batch(
    batch: &RecordBatch,
    expressions: &LexOrdering,
    fetch: Option<usize>,
) -> Result<RecordBatch> {
    let sort_columns = expressions
        .iter()
        .map(|expr| expr.evaluate_to_sort_column(batch))
        .collect::<Result<Vec<_>>>()?;

    let indices = if is_multi_column_with_lists(&sort_columns) {
        // lex_sort_to_indices doesn't support List with more than one column
        // https://github.com/apache/arrow-rs/issues/5454
        lexsort_to_indices_multi_columns(sort_columns, fetch)?
    } else {
        lexsort_to_indices(&sort_columns, fetch)?
    };

    let mut columns = take_arrays(batch.columns(), &indices, None)?;

    // The columns may be larger than the unsorted columns in `batch` especially for variable length
    // data types due to exponential growth when building the sort columns. We shrink the columns
    // to prevent memory reservation failures, as well as excessive memory allocation when running
    // merges in `SortPreservingMergeStream`.
    columns.iter_mut().for_each(|c| {
        c.shrink_to_fit();
    });

    let options = RecordBatchOptions::new().with_row_count(Some(indices.len()));
    Ok(RecordBatch::try_new_with_options(
        batch.schema(),
        columns,
        &options,
    )?)
}

#[inline]
fn is_multi_column_with_lists(sort_columns: &[SortColumn]) -> bool {
    sort_columns.iter().any(|c| {
        matches!(
            c.values.data_type(),
            DataType::List(_) | DataType::LargeList(_) | DataType::FixedSizeList(_, _)
        )
    })
}

pub(crate) fn lexsort_to_indices_multi_columns(
    sort_columns: Vec<SortColumn>,
    limit: Option<usize>,
) -> Result<UInt32Array> {
    let (fields, columns) = sort_columns.into_iter().fold(
        (vec![], vec![]),
        |(mut fields, mut columns), sort_column| {
            fields.push(SortField::new_with_options(
                sort_column.values.data_type().clone(),
                sort_column.options.unwrap_or_default(),
            ));
            columns.push(sort_column.values);
            (fields, columns)
        },
    );

    // Note: row converter is reused through `sort_batch_row_based()`, this function
    // is not used during normal sort execution, but it's kept temporarily because
    // it's inside a public interface `sort_batch()`.
    let converter = RowConverter::new(fields)?;
    let rows = converter.convert_columns(&columns)?;
    let mut sort: Vec<_> = rows.iter().enumerate().collect();
    sort.sort_unstable_by(|(_, a), (_, b)| a.cmp(b));

    let mut len = rows.num_rows();
    if let Some(limit) = limit {
        len = limit.min(len);
    }
    let indices =
        UInt32Array::from_iter_values(sort.iter().take(len).map(|(i, _)| *i as u32));

    Ok(indices)
}

/// Sort execution plan.
///
/// Support sorting datasets that are larger than the memory allotted
/// by the memory manager, by spilling to disk.
#[derive(Debug, Clone)]
pub struct SortExec {
    /// Input schema
    pub(crate) input: Arc<dyn ExecutionPlan>,
    /// Sort expressions
    expr: LexOrdering,
    /// Containing all metrics set created during sort
    metrics_set: ExecutionPlanMetricsSet,
    /// Preserve partitions of input plan. If false, the input partitions
    /// will be sorted and merged into a single output partition.
    preserve_partitioning: bool,
    /// Fetch highest/lowest n results
    fetch: Option<usize>,
    /// Cache holding plan properties like equivalences, output partitioning etc.
    cache: PlanProperties,
}

impl SortExec {
    /// Create a new sort execution plan that produces a single,
    /// sorted output partition.
    pub fn new(expr: LexOrdering, input: Arc<dyn ExecutionPlan>) -> Self {
        let preserve_partitioning = false;
        let cache = Self::compute_properties(&input, expr.clone(), preserve_partitioning);
        Self {
            expr,
            input,
            metrics_set: ExecutionPlanMetricsSet::new(),
            preserve_partitioning,
            fetch: None,
            cache,
        }
    }

    /// Whether this `SortExec` preserves partitioning of the children
    pub fn preserve_partitioning(&self) -> bool {
        self.preserve_partitioning
    }

    /// Specify the partitioning behavior of this sort exec
    ///
    /// If `preserve_partitioning` is true, sorts each partition
    /// individually, producing one sorted stream for each input partition.
    ///
    /// If `preserve_partitioning` is false, sorts and merges all
    /// input partitions producing a single, sorted partition.
    pub fn with_preserve_partitioning(mut self, preserve_partitioning: bool) -> Self {
        self.preserve_partitioning = preserve_partitioning;
        self.cache = self
            .cache
            .with_partitioning(Self::output_partitioning_helper(
                &self.input,
                self.preserve_partitioning,
            ));
        self
    }

    /// Modify how many rows to include in the result
    ///
    /// If None, then all rows will be returned, in sorted order.
    /// If Some, then only the top `fetch` rows will be returned.
    /// This can reduce the memory pressure required by the sort
    /// operation since rows that are not going to be included
    /// can be dropped.
    pub fn with_fetch(&self, fetch: Option<usize>) -> Self {
        let mut cache = self.cache.clone();
        // If the SortExec can emit incrementally (that means the sort requirements
        // and properties of the input match), the SortExec can generate its result
        // without scanning the entire input when a fetch value exists.
        let is_pipeline_friendly = matches!(
            self.cache.emission_type,
            EmissionType::Incremental | EmissionType::Both
        );
        if fetch.is_some() && is_pipeline_friendly {
            cache = cache.with_boundedness(Boundedness::Bounded);
        }
        SortExec {
            input: Arc::clone(&self.input),
            expr: self.expr.clone(),
            metrics_set: self.metrics_set.clone(),
            preserve_partitioning: self.preserve_partitioning,
            fetch,
            cache,
        }
    }

    /// Input schema
    pub fn input(&self) -> &Arc<dyn ExecutionPlan> {
        &self.input
    }

    /// Sort expressions
    pub fn expr(&self) -> &LexOrdering {
        &self.expr
    }

    /// If `Some(fetch)`, limits output to only the first "fetch" items
    pub fn fetch(&self) -> Option<usize> {
        self.fetch
    }

    fn output_partitioning_helper(
        input: &Arc<dyn ExecutionPlan>,
        preserve_partitioning: bool,
    ) -> Partitioning {
        // Get output partitioning:
        if preserve_partitioning {
            input.output_partitioning().clone()
        } else {
            Partitioning::UnknownPartitioning(1)
        }
    }

    /// This function creates the cache object that stores the plan properties such as schema, equivalence properties, ordering, partitioning, etc.
    fn compute_properties(
        input: &Arc<dyn ExecutionPlan>,
        sort_exprs: LexOrdering,
        preserve_partitioning: bool,
    ) -> PlanProperties {
        // Determine execution mode:
        let requirement = LexRequirement::from(sort_exprs);
        let sort_satisfied = input
            .equivalence_properties()
            .ordering_satisfy_requirement(&requirement);

        // The emission type depends on whether the input is already sorted:
        // - If already sorted, we can emit results in the same way as the input
        // - If not sorted, we must wait until all data is processed to emit results (Final)
        let emission_type = if sort_satisfied {
            input.pipeline_behavior()
        } else {
            EmissionType::Final
        };

        // The boundedness depends on whether the input is already sorted:
        // - If already sorted, we have the same property as the input
        // - If not sorted and input is unbounded, we require infinite memory and generates
        //   unbounded data (not practical).
        // - If not sorted and input is bounded, then the SortExec is bounded, too.
        let boundedness = if sort_satisfied {
            input.boundedness()
        } else {
            match input.boundedness() {
                Boundedness::Unbounded { .. } => Boundedness::Unbounded {
                    requires_infinite_memory: true,
                },
                bounded => bounded,
            }
        };

        // Calculate equivalence properties; i.e. reset the ordering equivalence
        // class with the new ordering:
        let sort_exprs = LexOrdering::from(requirement);
        let eq_properties = input
            .equivalence_properties()
            .clone()
            .with_reorder(sort_exprs);

        // Get output partitioning:
        let output_partitioning =
            Self::output_partitioning_helper(input, preserve_partitioning);

        PlanProperties::new(
            eq_properties,
            output_partitioning,
            emission_type,
            boundedness,
        )
    }
}

impl DisplayAs for SortExec {
    fn fmt_as(&self, t: DisplayFormatType, f: &mut Formatter) -> fmt::Result {
        match t {
            DisplayFormatType::Default | DisplayFormatType::Verbose => {
                let preserve_partitioning = self.preserve_partitioning;
                match self.fetch {
                    Some(fetch) => {
                        write!(f, "SortExec: TopK(fetch={fetch}), expr=[{}], preserve_partitioning=[{preserve_partitioning}]", self.expr)
                    }
                    None => write!(f, "SortExec: expr=[{}], preserve_partitioning=[{preserve_partitioning}]", self.expr),
                }
            }
            DisplayFormatType::TreeRender => match self.fetch {
                Some(fetch) => {
                    writeln!(f, "{}", self.expr)?;
                    writeln!(f, "limit={fetch}")
                }
                None => {
                    writeln!(f, "{}", self.expr)
                }
            },
        }
    }
}

impl ExecutionPlan for SortExec {
    fn name(&self) -> &'static str {
        "SortExec"
    }

    fn as_any(&self) -> &dyn Any {
        self
    }

    fn properties(&self) -> &PlanProperties {
        &self.cache
    }

    fn required_input_distribution(&self) -> Vec<Distribution> {
        if self.preserve_partitioning {
            vec![Distribution::UnspecifiedDistribution]
        } else {
            // global sort
            // TODO support RangePartition and OrderedDistribution
            vec![Distribution::SinglePartition]
        }
    }

    fn children(&self) -> Vec<&Arc<dyn ExecutionPlan>> {
        vec![&self.input]
    }

    fn benefits_from_input_partitioning(&self) -> Vec<bool> {
        vec![false]
    }

    fn with_new_children(
        self: Arc<Self>,
        children: Vec<Arc<dyn ExecutionPlan>>,
    ) -> Result<Arc<dyn ExecutionPlan>> {
        let new_sort = SortExec::new(self.expr.clone(), Arc::clone(&children[0]))
            .with_fetch(self.fetch)
            .with_preserve_partitioning(self.preserve_partitioning);

        Ok(Arc::new(new_sort))
    }

    fn execute(
        &self,
        partition: usize,
        context: Arc<TaskContext>,
    ) -> Result<SendableRecordBatchStream> {
        trace!("Start SortExec::execute for partition {} of context session_id {} and task_id {:?}", partition, context.session_id(), context.task_id());

        let mut input = self.input.execute(partition, Arc::clone(&context))?;

        let execution_options = &context.session_config().options().execution;

        trace!("End SortExec's input.execute for partition: {}", partition);

        let sort_satisfied = self
            .input
            .equivalence_properties()
            .ordering_satisfy_requirement(&LexRequirement::from(self.expr.clone()));

        match (sort_satisfied, self.fetch.as_ref()) {
            (true, Some(fetch)) => Ok(Box::pin(LimitStream::new(
                input,
                0,
                Some(*fetch),
                BaselineMetrics::new(&self.metrics_set, partition),
            ))),
            (true, None) => Ok(input),
            (false, Some(fetch)) => {
                let mut topk = TopK::try_new(
                    partition,
                    input.schema(),
                    self.expr.clone(),
                    *fetch,
                    context.session_config().batch_size(),
                    context.runtime_env(),
                    &self.metrics_set,
                )?;
                Ok(Box::pin(RecordBatchStreamAdapter::new(
                    self.schema(),
                    futures::stream::once(async move {
                        while let Some(batch) = input.next().await {
                            let batch = batch?;
                            topk.insert_batch(batch)?;
                        }
                        topk.emit()
                    })
                    .try_flatten(),
                )))
            }
            (false, None) => {
                let mut sorter = ExternalSorter::new(
                    partition,
                    input.schema(),
                    self.expr.clone(),
                    context.session_config().batch_size(),
                    self.fetch,
                    execution_options.sort_spill_reservation_bytes,
                    execution_options.sort_in_place_threshold_bytes,
                    &self.metrics_set,
                    context.runtime_env(),
                )?;
                Ok(Box::pin(RecordBatchStreamAdapter::new(
                    self.schema(),
                    futures::stream::once(async move {
                        while let Some(batch) = input.next().await {
                            let batch = batch?;
                            sorter.insert_batch(batch).await?;
                        }
                        sorter.sort().await
                    })
                    .try_flatten(),
                )))
            }
        }
    }

    fn metrics(&self) -> Option<MetricsSet> {
        Some(self.metrics_set.clone_inner())
    }

    fn statistics(&self) -> Result<Statistics> {
        Statistics::with_fetch(self.input.statistics()?, self.schema(), self.fetch, 0, 1)
    }

    fn with_fetch(&self, limit: Option<usize>) -> Option<Arc<dyn ExecutionPlan>> {
        Some(Arc::new(SortExec::with_fetch(self, limit)))
    }

    fn fetch(&self) -> Option<usize> {
        self.fetch
    }

    fn cardinality_effect(&self) -> CardinalityEffect {
        if self.fetch.is_none() {
            CardinalityEffect::Equal
        } else {
            CardinalityEffect::LowerEqual
        }
    }

    /// Tries to swap the projection with its input [`SortExec`]. If it can be done,
    /// it returns the new swapped version having the [`SortExec`] as the top plan.
    /// Otherwise, it returns None.
    fn try_swapping_with_projection(
        &self,
        projection: &ProjectionExec,
    ) -> Result<Option<Arc<dyn ExecutionPlan>>> {
        // If the projection does not narrow the schema, we should not try to push it down.
        if projection.expr().len() >= projection.input().schema().fields().len() {
            return Ok(None);
        }

        let mut updated_exprs = LexOrdering::default();
        for sort in self.expr() {
            let Some(new_expr) = update_expr(&sort.expr, projection.expr(), false)?
            else {
                return Ok(None);
            };
            updated_exprs.push(PhysicalSortExpr {
                expr: new_expr,
                options: sort.options,
            });
        }

        Ok(Some(Arc::new(
            SortExec::new(updated_exprs, make_with_child(projection, self.input())?)
                .with_fetch(self.fetch())
                .with_preserve_partitioning(self.preserve_partitioning()),
        )))
    }
}

#[cfg(test)]
mod tests {
    use std::collections::HashMap;
    use std::pin::Pin;
    use std::task::{Context, Poll};

    use super::*;
    use crate::coalesce_partitions::CoalescePartitionsExec;
    use crate::collect;
    use crate::execution_plan::Boundedness;
    use crate::expressions::col;
    use crate::test;
    use crate::test::assert_is_pending;
    use crate::test::exec::{assert_strong_count_converges_to_zero, BlockingExec};
    use crate::test::TestMemoryExec;

    use arrow::array::*;
    use arrow::compute::SortOptions;
    use arrow::datatypes::*;
    use datafusion_common::cast::as_primitive_array;
    use datafusion_common::test_util::batches_to_string;
    use datafusion_common::{Result, ScalarValue};
    use datafusion_execution::config::SessionConfig;
    use datafusion_execution::runtime_env::RuntimeEnvBuilder;
    use datafusion_execution::RecordBatchStream;
    use datafusion_physical_expr::expressions::{Column, Literal};
    use datafusion_physical_expr::EquivalenceProperties;

    use futures::{FutureExt, Stream};
    use insta::assert_snapshot;

    #[derive(Debug, Clone)]
    pub struct SortedUnboundedExec {
        schema: Schema,
        batch_size: u64,
        cache: PlanProperties,
    }

    impl DisplayAs for SortedUnboundedExec {
        fn fmt_as(&self, t: DisplayFormatType, f: &mut Formatter) -> fmt::Result {
            match t {
                DisplayFormatType::Default
                | DisplayFormatType::Verbose
                | DisplayFormatType::TreeRender => write!(f, "UnboundableExec",).unwrap(),
            }
            Ok(())
        }
    }

    impl SortedUnboundedExec {
        fn compute_properties(schema: SchemaRef) -> PlanProperties {
            let mut eq_properties = EquivalenceProperties::new(schema);
            eq_properties.add_new_orderings(vec![LexOrdering::new(vec![
                PhysicalSortExpr::new_default(Arc::new(Column::new("c1", 0))),
            ])]);
            PlanProperties::new(
                eq_properties,
                Partitioning::UnknownPartitioning(1),
                EmissionType::Final,
                Boundedness::Unbounded {
                    requires_infinite_memory: false,
                },
            )
        }
    }

    impl ExecutionPlan for SortedUnboundedExec {
        fn name(&self) -> &'static str {
            Self::static_name()
        }

        fn as_any(&self) -> &dyn Any {
            self
        }

        fn properties(&self) -> &PlanProperties {
            &self.cache
        }

        fn children(&self) -> Vec<&Arc<dyn ExecutionPlan>> {
            vec![]
        }

        fn with_new_children(
            self: Arc<Self>,
            _: Vec<Arc<dyn ExecutionPlan>>,
        ) -> Result<Arc<dyn ExecutionPlan>> {
            Ok(self)
        }

        fn execute(
            &self,
            _partition: usize,
            _context: Arc<TaskContext>,
        ) -> Result<SendableRecordBatchStream> {
            Ok(Box::pin(SortedUnboundedStream {
                schema: Arc::new(self.schema.clone()),
                batch_size: self.batch_size,
                offset: 0,
            }))
        }
    }

    #[derive(Debug)]
    pub struct SortedUnboundedStream {
        schema: SchemaRef,
        batch_size: u64,
        offset: u64,
    }

    impl Stream for SortedUnboundedStream {
        type Item = Result<RecordBatch>;

        fn poll_next(
            mut self: Pin<&mut Self>,
            _cx: &mut Context<'_>,
        ) -> Poll<Option<Self::Item>> {
            let batch = SortedUnboundedStream::create_record_batch(
                Arc::clone(&self.schema),
                self.offset,
                self.batch_size,
            );
            self.offset += self.batch_size;
            Poll::Ready(Some(Ok(batch)))
        }
    }

    impl RecordBatchStream for SortedUnboundedStream {
        fn schema(&self) -> SchemaRef {
            Arc::clone(&self.schema)
        }
    }

    impl SortedUnboundedStream {
        fn create_record_batch(
            schema: SchemaRef,
            offset: u64,
            batch_size: u64,
        ) -> RecordBatch {
            let values = (0..batch_size).map(|i| offset + i).collect::<Vec<_>>();
            let array = UInt64Array::from(values);
            let array_ref: ArrayRef = Arc::new(array);
            RecordBatch::try_new(schema, vec![array_ref]).unwrap()
        }
    }

    #[tokio::test]
    async fn test_in_mem_sort() -> Result<()> {
        let task_ctx = Arc::new(TaskContext::default());
        let partitions = 4;
        let csv = test::scan_partitioned(partitions);
        let schema = csv.schema();

        let sort_exec = Arc::new(SortExec::new(
            LexOrdering::new(vec![PhysicalSortExpr {
                expr: col("i", &schema)?,
                options: SortOptions::default(),
            }]),
            Arc::new(CoalescePartitionsExec::new(csv)),
        ));

        let result = collect(sort_exec, Arc::clone(&task_ctx)).await?;

        assert_eq!(result.len(), 1);
        assert_eq!(result[0].num_rows(), 400);

        assert_eq!(
            task_ctx.runtime_env().memory_pool.reserved(),
            0,
            "The sort should have returned all memory used back to the memory manager"
        );

        Ok(())
    }

    #[tokio::test]
    async fn test_sort_spill() -> Result<()> {
        // trigger spill w/ 100 batches
        let session_config = SessionConfig::new();
        let sort_spill_reservation_bytes = session_config
            .options()
            .execution
            .sort_spill_reservation_bytes;
        let runtime = RuntimeEnvBuilder::new()
            .with_memory_limit(sort_spill_reservation_bytes + 12288, 1.0)
            .build_arc()?;
        let task_ctx = Arc::new(
            TaskContext::default()
                .with_session_config(session_config)
                .with_runtime(runtime),
        );

        // The input has 100 partitions, each partition has a batch containing 100 rows.
        // Each row has a single Int32 column with values 0..100. The total size of the
        // input is roughly 40000 bytes.
        let partitions = 100;
        let input = test::scan_partitioned(partitions);
        let schema = input.schema();

        let sort_exec = Arc::new(SortExec::new(
            LexOrdering::new(vec![PhysicalSortExpr {
                expr: col("i", &schema)?,
                options: SortOptions::default(),
            }]),
            Arc::new(CoalescePartitionsExec::new(input)),
        ));

        let result = collect(
            Arc::clone(&sort_exec) as Arc<dyn ExecutionPlan>,
            Arc::clone(&task_ctx),
        )
        .await?;

        assert_eq!(result.len(), 2);

        // Now, validate metrics
        let metrics = sort_exec.metrics().unwrap();

        assert_eq!(metrics.output_rows().unwrap(), 10000);
        assert!(metrics.elapsed_compute().unwrap() > 0);

        let spill_count = metrics.spill_count().unwrap();
        let spilled_rows = metrics.spilled_rows().unwrap();
        let spilled_bytes = metrics.spilled_bytes().unwrap();
        // Processing 40000 bytes of data using 12288 bytes of memory requires 3 spills
        // unless we do something really clever. It will spill roughly 9000+ rows and 36000
        // bytes. We leave a little wiggle room for the actual numbers.
        assert!((3..=10).contains(&spill_count));
        assert!((9000..=10000).contains(&spilled_rows));
        assert!((38000..=42000).contains(&spilled_bytes));

        let columns = result[0].columns();

        let i = as_primitive_array::<Int32Type>(&columns[0])?;
        assert_eq!(i.value(0), 0);
        assert_eq!(i.value(i.len() - 1), 81);

        assert_eq!(
            task_ctx.runtime_env().memory_pool.reserved(),
            0,
            "The sort should have returned all memory used back to the memory manager"
        );

        Ok(())
    }

    #[tokio::test]
    async fn test_sort_spill_utf8_strings() -> Result<()> {
        let session_config = SessionConfig::new()
            .with_batch_size(100)
            .with_sort_in_place_threshold_bytes(20 * 1024)
            .with_sort_spill_reservation_bytes(100 * 1024);
        let runtime = RuntimeEnvBuilder::new()
            .with_memory_limit(500 * 1024, 1.0)
            .build_arc()?;
        let task_ctx = Arc::new(
            TaskContext::default()
                .with_session_config(session_config)
                .with_runtime(runtime),
        );

        // The input has 200 partitions, each partition has a batch containing 100 rows.
        // Each row has a single Utf8 column, the Utf8 string values are roughly 42 bytes.
        // The total size of the input is roughly 8.4 KB.
        let input = test::scan_partitioned_utf8(200);
        let schema = input.schema();

        let sort_exec = Arc::new(SortExec::new(
            LexOrdering::new(vec![PhysicalSortExpr {
                expr: col("i", &schema)?,
                options: SortOptions::default(),
            }]),
            Arc::new(CoalescePartitionsExec::new(input)),
        ));

        let result = collect(
            Arc::clone(&sort_exec) as Arc<dyn ExecutionPlan>,
            Arc::clone(&task_ctx),
        )
        .await?;

        let num_rows = result.iter().map(|batch| batch.num_rows()).sum::<usize>();
        assert_eq!(num_rows, 20000);

        // Now, validate metrics
        let metrics = sort_exec.metrics().unwrap();

        assert_eq!(metrics.output_rows().unwrap(), 20000);
        assert!(metrics.elapsed_compute().unwrap() > 0);

        let spill_count = metrics.spill_count().unwrap();
        let spilled_rows = metrics.spilled_rows().unwrap();
        let spilled_bytes = metrics.spilled_bytes().unwrap();

        // This test case is processing 840KB of data using 400KB of memory. Note
        // that buffered batches can't be dropped until all sorted batches are
        // generated, so we can only buffer `sort_spill_reservation_bytes` of sorted
        // batches.
        // The number of spills is roughly calculated as:
        //  `number_of_batches / (sort_spill_reservation_bytes / batch_size)`

        // If this assertion fail with large spill count, make sure the following
        // case does not happen:
        // During external sorting, one sorted run should be spilled to disk in a
        // single file, due to memory limit we might need to append to the file
        // multiple times to spill all the data. Make sure we're not writing each
        // appending as a separate file.
        assert!((4..=8).contains(&spill_count));
        assert!((15000..=20000).contains(&spilled_rows));
        assert!((900000..=1000000).contains(&spilled_bytes));

        // Verify that the result is sorted
        let concated_result = concat_batches(&schema, &result)?;
        let columns = concated_result.columns();
        let string_array = as_string_array(&columns[0]);
        for i in 0..string_array.len() - 1 {
            assert!(string_array.value(i) <= string_array.value(i + 1));
        }

        assert_eq!(
            task_ctx.runtime_env().memory_pool.reserved(),
            0,
            "The sort should have returned all memory used back to the memory manager"
        );

        Ok(())
    }

    #[tokio::test]
    async fn test_sort_fetch_memory_calculation() -> Result<()> {
        // This test mirrors down the size from the example above.
        let avg_batch_size = 400;
        let partitions = 4;

        // A tuple of (fetch, expect_spillage)
        let test_options = vec![
            // Since we don't have a limit (and the memory is less than the total size of
            // all the batches we are processing, we expect it to spill.
            (None, true),
            // When we have a limit however, the buffered size of batches should fit in memory
            // since it is much lower than the total size of the input batch.
            (Some(1), false),
        ];

        for (fetch, expect_spillage) in test_options {
            let session_config = SessionConfig::new();
            let sort_spill_reservation_bytes = session_config
                .options()
                .execution
                .sort_spill_reservation_bytes;

            let runtime = RuntimeEnvBuilder::new()
                .with_memory_limit(
                    sort_spill_reservation_bytes + avg_batch_size * (partitions - 1),
                    1.0,
                )
                .build_arc()?;
            let task_ctx = Arc::new(
                TaskContext::default()
                    .with_runtime(runtime)
                    .with_session_config(session_config),
            );

            let csv = test::scan_partitioned(partitions);
            let schema = csv.schema();

            let sort_exec = Arc::new(
                SortExec::new(
                    LexOrdering::new(vec![PhysicalSortExpr {
                        expr: col("i", &schema)?,
                        options: SortOptions::default(),
                    }]),
                    Arc::new(CoalescePartitionsExec::new(csv)),
                )
                .with_fetch(fetch),
            );

            let result = collect(
                Arc::clone(&sort_exec) as Arc<dyn ExecutionPlan>,
                Arc::clone(&task_ctx),
            )
            .await?;
            assert_eq!(result.len(), 1);

            let metrics = sort_exec.metrics().unwrap();
            let did_it_spill = metrics.spill_count().unwrap_or(0) > 0;
            assert_eq!(did_it_spill, expect_spillage, "with fetch: {fetch:?}");
        }
        Ok(())
    }

    #[tokio::test]
    async fn test_sort_metadata() -> Result<()> {
        let task_ctx = Arc::new(TaskContext::default());
        let field_metadata: HashMap<String, String> =
            vec![("foo".to_string(), "bar".to_string())]
                .into_iter()
                .collect();
        let schema_metadata: HashMap<String, String> =
            vec![("baz".to_string(), "barf".to_string())]
                .into_iter()
                .collect();

        let mut field = Field::new("field_name", DataType::UInt64, true);
        field.set_metadata(field_metadata.clone());
        let schema = Schema::new_with_metadata(vec![field], schema_metadata.clone());
        let schema = Arc::new(schema);

        let data: ArrayRef =
            Arc::new(vec![3, 2, 1].into_iter().map(Some).collect::<UInt64Array>());

        let batch = RecordBatch::try_new(Arc::clone(&schema), vec![data]).unwrap();
        let input =
            TestMemoryExec::try_new_exec(&[vec![batch]], Arc::clone(&schema), None)
                .unwrap();

        let sort_exec = Arc::new(SortExec::new(
            LexOrdering::new(vec![PhysicalSortExpr {
                expr: col("field_name", &schema)?,
                options: SortOptions::default(),
            }]),
            input,
        ));

        let result: Vec<RecordBatch> = collect(sort_exec, task_ctx).await?;

        let expected_data: ArrayRef =
            Arc::new(vec![1, 2, 3].into_iter().map(Some).collect::<UInt64Array>());
        let expected_batch =
            RecordBatch::try_new(Arc::clone(&schema), vec![expected_data]).unwrap();

        // Data is correct
        assert_eq!(&vec![expected_batch], &result);

        // explicitly ensure the metadata is present
        assert_eq!(result[0].schema().fields()[0].metadata(), &field_metadata);
        assert_eq!(result[0].schema().metadata(), &schema_metadata);

        Ok(())
    }

    #[tokio::test]
    async fn test_lex_sort_by_mixed_types() -> Result<()> {
        let task_ctx = Arc::new(TaskContext::default());
        let schema = Arc::new(Schema::new(vec![
            Field::new("a", DataType::Int32, true),
            Field::new(
                "b",
                DataType::List(Arc::new(Field::new_list_field(DataType::Int32, true))),
                true,
            ),
        ]));

        // define data.
        let batch = RecordBatch::try_new(
            Arc::clone(&schema),
            vec![
                Arc::new(Int32Array::from(vec![Some(2), None, Some(1), Some(2)])),
                Arc::new(ListArray::from_iter_primitive::<Int32Type, _, _>(vec![
                    Some(vec![Some(3)]),
                    Some(vec![Some(1)]),
                    Some(vec![Some(6), None]),
                    Some(vec![Some(5)]),
                ])),
            ],
        )?;

        let sort_exec = Arc::new(SortExec::new(
            LexOrdering::new(vec![
                PhysicalSortExpr {
                    expr: col("a", &schema)?,
                    options: SortOptions {
                        descending: false,
                        nulls_first: true,
                    },
                },
                PhysicalSortExpr {
                    expr: col("b", &schema)?,
                    options: SortOptions {
                        descending: true,
                        nulls_first: false,
                    },
                },
            ]),
            TestMemoryExec::try_new_exec(&[vec![batch]], Arc::clone(&schema), None)?,
        ));

        assert_eq!(DataType::Int32, *sort_exec.schema().field(0).data_type());
        assert_eq!(
            DataType::List(Arc::new(Field::new_list_field(DataType::Int32, true))),
            *sort_exec.schema().field(1).data_type()
        );

        let result: Vec<RecordBatch> =
            collect(Arc::clone(&sort_exec) as Arc<dyn ExecutionPlan>, task_ctx).await?;
        let metrics = sort_exec.metrics().unwrap();
        assert!(metrics.elapsed_compute().unwrap() > 0);
        assert_eq!(metrics.output_rows().unwrap(), 4);
        assert_eq!(result.len(), 1);

        let expected = RecordBatch::try_new(
            schema,
            vec![
                Arc::new(Int32Array::from(vec![None, Some(1), Some(2), Some(2)])),
                Arc::new(ListArray::from_iter_primitive::<Int32Type, _, _>(vec![
                    Some(vec![Some(1)]),
                    Some(vec![Some(6), None]),
                    Some(vec![Some(5)]),
                    Some(vec![Some(3)]),
                ])),
            ],
        )?;

        assert_eq!(expected, result[0]);

        Ok(())
    }

    #[tokio::test]
    async fn test_lex_sort_by_float() -> Result<()> {
        let task_ctx = Arc::new(TaskContext::default());
        let schema = Arc::new(Schema::new(vec![
            Field::new("a", DataType::Float32, true),
            Field::new("b", DataType::Float64, true),
        ]));

        // define data.
        let batch = RecordBatch::try_new(
            Arc::clone(&schema),
            vec![
                Arc::new(Float32Array::from(vec![
                    Some(f32::NAN),
                    None,
                    None,
                    Some(f32::NAN),
                    Some(1.0_f32),
                    Some(1.0_f32),
                    Some(2.0_f32),
                    Some(3.0_f32),
                ])),
                Arc::new(Float64Array::from(vec![
                    Some(200.0_f64),
                    Some(20.0_f64),
                    Some(10.0_f64),
                    Some(100.0_f64),
                    Some(f64::NAN),
                    None,
                    None,
                    Some(f64::NAN),
                ])),
            ],
        )?;

        let sort_exec = Arc::new(SortExec::new(
            LexOrdering::new(vec![
                PhysicalSortExpr {
                    expr: col("a", &schema)?,
                    options: SortOptions {
                        descending: true,
                        nulls_first: true,
                    },
                },
                PhysicalSortExpr {
                    expr: col("b", &schema)?,
                    options: SortOptions {
                        descending: false,
                        nulls_first: false,
                    },
                },
            ]),
            TestMemoryExec::try_new_exec(&[vec![batch]], schema, None)?,
        ));

        assert_eq!(DataType::Float32, *sort_exec.schema().field(0).data_type());
        assert_eq!(DataType::Float64, *sort_exec.schema().field(1).data_type());

        let result: Vec<RecordBatch> =
            collect(Arc::clone(&sort_exec) as Arc<dyn ExecutionPlan>, task_ctx).await?;
        let metrics = sort_exec.metrics().unwrap();
        assert!(metrics.elapsed_compute().unwrap() > 0);
        assert_eq!(metrics.output_rows().unwrap(), 8);
        assert_eq!(result.len(), 1);

        let columns = result[0].columns();

        assert_eq!(DataType::Float32, *columns[0].data_type());
        assert_eq!(DataType::Float64, *columns[1].data_type());

        let a = as_primitive_array::<Float32Type>(&columns[0])?;
        let b = as_primitive_array::<Float64Type>(&columns[1])?;

        // convert result to strings to allow comparing to expected result containing NaN
        let result: Vec<(Option<String>, Option<String>)> = (0..result[0].num_rows())
            .map(|i| {
                let aval = if a.is_valid(i) {
                    Some(a.value(i).to_string())
                } else {
                    None
                };
                let bval = if b.is_valid(i) {
                    Some(b.value(i).to_string())
                } else {
                    None
                };
                (aval, bval)
            })
            .collect();

        let expected: Vec<(Option<String>, Option<String>)> = vec![
            (None, Some("10".to_owned())),
            (None, Some("20".to_owned())),
            (Some("NaN".to_owned()), Some("100".to_owned())),
            (Some("NaN".to_owned()), Some("200".to_owned())),
            (Some("3".to_owned()), Some("NaN".to_owned())),
            (Some("2".to_owned()), None),
            (Some("1".to_owned()), Some("NaN".to_owned())),
            (Some("1".to_owned()), None),
        ];

        assert_eq!(expected, result);

        Ok(())
    }

    #[tokio::test]
    async fn test_drop_cancel() -> Result<()> {
        let task_ctx = Arc::new(TaskContext::default());
        let schema =
            Arc::new(Schema::new(vec![Field::new("a", DataType::Float32, true)]));

        let blocking_exec = Arc::new(BlockingExec::new(Arc::clone(&schema), 1));
        let refs = blocking_exec.refs();
        let sort_exec = Arc::new(SortExec::new(
            LexOrdering::new(vec![PhysicalSortExpr {
                expr: col("a", &schema)?,
                options: SortOptions::default(),
            }]),
            blocking_exec,
        ));

        let fut = collect(sort_exec, Arc::clone(&task_ctx));
        let mut fut = fut.boxed();

        assert_is_pending(&mut fut);
        drop(fut);
        assert_strong_count_converges_to_zero(refs).await;

        assert_eq!(
            task_ctx.runtime_env().memory_pool.reserved(),
            0,
            "The sort should have returned all memory used back to the memory manager"
        );

        Ok(())
    }

    #[test]
    fn test_empty_sort_batch() {
        let schema = Arc::new(Schema::empty());
        let options = RecordBatchOptions::new().with_row_count(Some(1));
        let batch =
            RecordBatch::try_new_with_options(Arc::clone(&schema), vec![], &options)
                .unwrap();

        let expressions = LexOrdering::new(vec![PhysicalSortExpr {
            expr: Arc::new(Literal::new(ScalarValue::Int64(Some(1)))),
            options: SortOptions::default(),
        }]);

        let result = sort_batch(&batch, expressions.as_ref(), None).unwrap();
        assert_eq!(result.num_rows(), 1);
    }

    #[tokio::test]
    async fn topk_unbounded_source() -> Result<()> {
        let task_ctx = Arc::new(TaskContext::default());
        let schema = Schema::new(vec![Field::new("c1", DataType::UInt64, false)]);
        let source = SortedUnboundedExec {
            schema: schema.clone(),
            batch_size: 2,
            cache: SortedUnboundedExec::compute_properties(Arc::new(schema.clone())),
        };
        let mut plan = SortExec::new(
            LexOrdering::new(vec![PhysicalSortExpr::new_default(Arc::new(Column::new(
                "c1", 0,
            )))]),
            Arc::new(source),
        );
        plan = plan.with_fetch(Some(9));

        let batches = collect(Arc::new(plan), task_ctx).await?;
        assert_snapshot!(batches_to_string(&batches), @r#"
            +----+
            | c1 |
            +----+
            | 0  |
            | 1  |
            | 2  |
            | 3  |
            | 4  |
            | 5  |
            | 6  |
            | 7  |
            | 8  |
            +----+
            "#);
        Ok(())
    }
}<|MERGE_RESOLUTION|>--- conflicted
+++ resolved
@@ -49,13 +49,10 @@
 };
 use arrow::compute::{concat_batches, lexsort_to_indices, take_arrays, SortColumn};
 use arrow::datatypes::{DataType, SchemaRef};
-<<<<<<< HEAD
 use arrow::row::{RowConverter, Rows, SortField};
-use datafusion_common::{exec_datafusion_err, internal_err, Result};
-=======
-use arrow::row::{RowConverter, SortField};
-use datafusion_common::{internal_datafusion_err, internal_err, Result};
->>>>>>> 42a101e9
+use datafusion_common::{
+    exec_datafusion_err, internal_datafusion_err, internal_err, Result,
+};
 use datafusion_execution::disk_manager::RefCountedTempFile;
 use datafusion_execution::memory_pool::{MemoryConsumer, MemoryReservation};
 use datafusion_execution::runtime_env::RuntimeEnv;
@@ -282,7 +279,6 @@
             MemoryConsumer::new(format!("ExternalSorterMerge[{partition_id}]"))
                 .register(&runtime.memory_pool);
 
-<<<<<<< HEAD
         // Construct RowConverter for sort keys
         let sort_fields = expr
             .iter()
@@ -299,16 +295,13 @@
             exec_datafusion_err!("Failed to create RowConverter: {:?}", e)
         })?;
 
-        Ok(Self {
-=======
         let spill_manager = SpillManager::new(
             Arc::clone(&runtime),
             metrics.spill_metrics.clone(),
             Arc::clone(&schema),
         );
 
-        Self {
->>>>>>> 42a101e9
+        Ok(Self {
             schema,
             in_mem_batches: vec![],
             in_mem_batches_sorted: false,
