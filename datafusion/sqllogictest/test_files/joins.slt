--- conflicted
+++ resolved
@@ -4165,21 +4165,18 @@
 (3, 3, false);
 
 query IIIIB rowsort
-<<<<<<< HEAD
-=======
 -- Note: using LIMIT value higher than cardinality before LIMIT to avoid query non-determinism
->>>>>>> 8b9204cf
 SELECT * FROM t0 FULL JOIN t1 ON t0.c1 = t1.c1 LIMIT 20;
 ----
 1 1 NULL NULL NULL
 2 2 2 2 false
-<<<<<<< HEAD
 2 2 2 2 true
 3 3 3 3 false
 3 3 3 3 true
 4 4 NULL NULL NULL
 
 query IIIIB rowsort
+-- Note: using LIMIT value higher than cardinality before LIMIT to avoid query non-determinism
 SELECT * FROM t0 FULL JOIN t1 ON t0.c2 >= t1.c2 LIMIT 20;
 ----
 1 1 NULL NULL NULL
@@ -4195,37 +4192,10 @@
 4 4 3 3 true
 
 query IIIIB rowsort
-SELECT * FROM t0 FULL JOIN t1 ON t0.c1 = t1.c1 AND t0.c2 >= t1.c2 LIMIT 20;
-----
-1 1 NULL NULL NULL
-=======
-2 2 2 2 true
-3 3 3 3 false
-3 3 3 3 true
-4 4 NULL NULL NULL
-
-query IIIIB rowsort
--- Note: using LIMIT value higher than cardinality before LIMIT to avoid query non-determinism
-SELECT * FROM t0 FULL JOIN t1 ON t0.c2 >= t1.c2 LIMIT 20;
-----
-1 1 NULL NULL NULL
-2 2 2 2 false
-2 2 2 2 true
-3 3 2 2 false
-3 3 2 2 true
-3 3 3 3 false
-3 3 3 3 true
-4 4 2 2 false
-4 4 2 2 true
-4 4 3 3 false
-4 4 3 3 true
-
-query IIIIB rowsort
 -- Note: using LIMIT value higher than cardinality before LIMIT to avoid query non-determinism
 SELECT * FROM t0 FULL JOIN t1 ON t0.c1 = t1.c1 AND t0.c2 >= t1.c2 LIMIT 20;
 ----
 1 1 NULL NULL NULL
->>>>>>> 8b9204cf
 2 2 2 2 false
 2 2 2 2 true
 3 3 3 3 false
